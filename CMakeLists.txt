--- conflicted
+++ resolved
@@ -207,15 +207,11 @@
 INSTALL(DIRECTORY ${CMAKE_CURRENT_SOURCE_DIR}/share/smack
   DESTINATION share
   USE_SOURCE_PERMISSIONS
-<<<<<<< HEAD
   FILES_MATCHING PATTERN "*.py" PATTERN "*.h" PATTERN "*.c" PATTERN "Makefile" PATTERN "*.rs" PATTERN "*.f90" PATTERN "*.di" PATTERN "*.toml"
-=======
-  FILES_MATCHING PATTERN "*.py" PATTERN "*.h" PATTERN "*.c" PATTERN "Makefile" PATTERN "*.rs" PATTERN "*.f90" PATTERN "*.di"
 )
 
 INSTALL(FILES
   ${CMAKE_CURRENT_SOURCE_DIR}/bin/versions
   DESTINATION share/smack
   RENAME versions.py
->>>>>>> 494c0325
 )