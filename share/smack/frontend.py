--- conflicted
+++ resolved
@@ -2,13 +2,8 @@
 import sys
 import re
 import json
-<<<<<<< HEAD
 from .utils import temporary_file, try_command, temporary_directory
-from .versions import VERSIONS
-=======
-from .utils import temporary_file, try_command
 from .versions import RUST_VERSION
->>>>>>> 494c0325
 
 
 def languages():
@@ -82,10 +77,6 @@
 
 def smack_lib():
     return os.path.join(smack_root(), 'share', 'smack', 'lib')
-
-
-def smack_bin():
-    return os.path.join(smack_root(), 'share', 'smack')
 
 
 def default_clang_compile_command(args, lib=False):
@@ -303,9 +294,8 @@
 
 def default_cargo_compile_command(args):
     compile_command = [
-<<<<<<< HEAD
         'cargo',
-        '+'+VERSIONS['RUST_VERSION'],
+        '+' + RUST_VERSION,
         'build']
     return compile_command + args
 
@@ -355,23 +345,8 @@
             'passes=name-anon-globals']
 
 def default_rust_compile_command(args):
-    compile_command = (['rustc', '+'+VERSIONS['RUST_VERSION']] +
+    compile_command = (['rustc', '+' + RUST_VERSION] +
                        default_rust_compile_args(args))
-=======
-        'rustc',
-        '+' + RUST_VERSION,
-        '-A',
-        'unused-imports',
-        '-C',
-        'opt-level=0',
-        '-C',
-        'no-prepopulate-passes',
-        '-g',
-        '--cfg',
-        'verifier="smack"',
-        '-C',
-        'passes=name-anon-globals']
->>>>>>> 494c0325
     return compile_command + args
 
 
