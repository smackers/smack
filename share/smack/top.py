--- conflicted
+++ resolved
@@ -21,26 +21,15 @@
     return {
         'verified': ('SMACK found no errors'
                     + ('' if args.modular else
-<<<<<<< HEAD
                        ' with unroll bound %s' % args.unroll) + '.', 0),
         'error': ('SMACK found an error.', 1),
         'invalid-deref': ('SMACK found an error: invalid pointer dereference.', 2),
         'invalid-free': ('SMACK found an error: invalid memory deallocation.', 3),
         'invalid-memtrack': ('SMACK found an error: memory leak.', 4),
         'overflow': ('SMACK found an error: integer overflow.', 5),
+        'rust-panic': ('SMACK found an error: Rust panic.', 6),
         'timeout': ('SMACK timed out.', 126),
         'unknown': ('SMACK result is unknown.', 127)}
-=======
-                       ' with unroll bound %s' % args.unroll) + '.',
-        'error': 'SMACK found an error.',
-        'invalid-deref': 'SMACK found an error: invalid pointer dereference.',
-        'invalid-free': 'SMACK found an error: invalid memory deallocation.',
-        'invalid-memtrack': 'SMACK found an error: memory leak.',
-        'overflow': 'SMACK found an error: integer overflow.',
-        'rust-panic': 'SMACK found an error: Rust panic.',
-        'timeout': 'SMACK timed out.',
-        'unknown': 'SMACK result is unknown.'}
->>>>>>> 8e73ac18
 
 
 def inlined_procedures():
