--- conflicted
+++ resolved
@@ -2,11 +2,8 @@
 // This file is distributed under the MIT License. See LICENSE for details.
 
 #include <smack.h>
-<<<<<<< HEAD
-=======
 #include <limits.h>
 #include <stddef.h>
->>>>>>> de922877
 #include <stdlib.h>
 
 /**
@@ -246,8 +243,7 @@
   return __VERIFIER_nondet();
 }
 
-<<<<<<< HEAD
-void* realloc(void* ptr, unsigned long size) {
+void* calloc(size_t num, size_t size) {
   void* ret;
   if (ptr == 0 && size != 0) {
     ret = malloc(size);
@@ -265,10 +261,6 @@
   return ret;
 }
 
-void* calloc(unsigned long num, unsigned long size) {
-=======
-void* calloc(size_t num, size_t size) {
->>>>>>> de922877
   void* ret;
   if (__VERIFIER_nondet_int()) {
     ret = 0;
@@ -1432,11 +1424,7 @@
   D("function {:inline} $load.bv24(M: [ref] bv24, p: ref) returns (bv24) { M[p] }");
   D("function {:inline} $load.bv16(M: [ref] bv16, p: ref) returns (bv16) { M[p] }");
   D("function {:inline} $load.bv8(M: [ref] bv8, p: ref) returns (bv8) { M[p] }");
-<<<<<<< HEAD
-  D("function {:inline} $load.bv1(M: [ref] bv8, p: ref) returns (bv8) { M[p] }");
-=======
   D("function {:inline} $load.bv1(M: [ref] bv1, p: ref) returns (bv1) { M[p] }");
->>>>>>> de922877
 
   D("function {:inline} $load.bytes.bv128(M: [ref] bv8, p: ref) returns (bv128)"
     "{ $load.bytes.bv64(M, $add.ref(p, $8.ref)) ++ $load.bytes.bv64(M, p) }");
@@ -1485,11 +1473,7 @@
   D("function {:inline} $store.bv24(M: [ref] bv24, p: ref, v: bv24) returns ([ref] bv24) { M[p := v] }");
   D("function {:inline} $store.bv16(M: [ref] bv16, p: ref, v: bv16) returns ([ref] bv16) { M[p := v] }");
   D("function {:inline} $store.bv8(M: [ref] bv8, p: ref, v: bv8) returns ([ref] bv8) { M[p := v] }");
-<<<<<<< HEAD
-  D("function {:inline} $store.bv1(M: [ref] bv8, p: ref, v: bv8) returns ([ref] bv8) { M[p := v] }");
-=======
   D("function {:inline} $store.bv1(M: [ref] bv1, p: ref, v: bv1) returns ([ref] bv1) { M[p := v] }");
->>>>>>> de922877
 
   D("function {:inline} $store.bytes.bv128(M:[ref]bv8, p:ref, v:bv128) returns ([ref]bv8){"
     "M[p := v[8:0]][$add.ref(p, $1.ref) := v[16:8]]"
