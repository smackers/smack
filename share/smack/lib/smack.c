//
// This file is distributed under the MIT License. See LICENSE for details.
//
#include <smack.h>
#include <limits.h>
#include <stddef.h>
#include <stdlib.h>
#include <string.h>

/**
 * The SMACK "prelude" definitions
 *
 * TODO add more documentation
 *
 * NOTES ON MEMORY MODELS
 *
 * 1. addresses are (unbounded) integers
 * 2. one unbounded integer is stored at each address
 * 3. (NO-REUSE only) heap addresses are allocated in a strictly increasing
 *    fashion
 * 4. (NO-REUSE only) freed (heap) addresses are never reallocated
 * 5. the address space is partitioned as follows
 *
 * Address A                                        Allocation
 * ---------                                        ----------
 * A > 0                                            Heap
 * A = 0                                            Not allocated (null)
 * $GLOBALS_BOTTOM <= A < 0                         Static (global storage)
 * $GLOBALS_BOTTOM - 32768 < A < $GLOBALS_BOTTOM    Not allocated (padding)
 * A < $GLOBALS_BOTTOM - 32768                      External
 *
 */

void __VERIFIER_assume(int x) {
  __SMACK_dummy(x); __SMACK_code("assume @ != $0;", x);
}

#ifndef CUSTOM_VERIFIER_ASSERT
void __VERIFIER_assert(int x) {
#if !MEMORY_SAFETY && !SIGNED_INTEGER_OVERFLOW_CHECK
  __SMACK_dummy(x); __SMACK_code("assert @ != $0;", x);
#endif
}
#endif

void __VERIFIER_error(void) {
#if !MEMORY_SAFETY && !SIGNED_INTEGER_OVERFLOW_CHECK
  __SMACK_code("assert false;");
#else
  __SMACK_code("assume false;");
#endif
}

void __SMACK_check_overflow(int flag) {
  __SMACK_dummy(flag); __SMACK_code("assert {:overflow} @ == $0;", flag);
}

void exit(int x) {
#if MEMORY_SAFETY
  __SMACK_code("assert $allocatedCounter == 0;");
#endif
  __SMACK_code("assume false;");
  while(1);
}

char __VERIFIER_nondet_char(void) {
  char x = __SMACK_nondet_char();
  __VERIFIER_assume(x >= SCHAR_MIN && x <= SCHAR_MAX);
  return x;
}

signed char __VERIFIER_nondet_signed_char(void) {
  signed char x = __SMACK_nondet_signed_char();
  __VERIFIER_assume(x >= SCHAR_MIN && x <= SCHAR_MAX);
  return x;
}

unsigned char __VERIFIER_nondet_unsigned_char(void) {
  unsigned char x = __SMACK_nondet_unsigned_char();
  __VERIFIER_assume(x >= 0 && x <= UCHAR_MAX);
  return x;
}

short __VERIFIER_nondet_short(void) {
  short x = __SMACK_nondet_short();
  __VERIFIER_assume(x >= SHRT_MIN && x <= SHRT_MAX);
  return x;
}

signed short __VERIFIER_nondet_signed_short(void) {
  signed short x = __SMACK_nondet_signed_short();
  __VERIFIER_assume(x >= SHRT_MIN && x <= SHRT_MAX);
  return x;
}

signed short int __VERIFIER_nondet_signed_short_int(void) {
  signed short int x = __SMACK_nondet_signed_short_int();
  __VERIFIER_assume(x >= SHRT_MIN && x <= SHRT_MAX);
  return x;
}

unsigned short __VERIFIER_nondet_unsigned_short(void) {
  unsigned short x = __SMACK_nondet_unsigned_short();
  __VERIFIER_assume(x >= 0 && x <= USHRT_MAX);
  return x;
}

unsigned short int __VERIFIER_nondet_unsigned_short_int(void) {
  unsigned short int x = __SMACK_nondet_unsigned_short_int();
  __VERIFIER_assume(x >= 0 && x <= USHRT_MAX);
  return x;
}

int __VERIFIER_nondet_int(void) {
  int x = __SMACK_nondet_int();
  __VERIFIER_assume(x >= INT_MIN && x <= INT_MAX);
  return x;
}

signed int __VERIFIER_nondet_signed_int(void) {
  signed int x = __SMACK_nondet_signed_int();
  __VERIFIER_assume(x >= INT_MIN && x <= INT_MAX);
  return x;
}

unsigned __VERIFIER_nondet_unsigned(void) {
  unsigned x = __SMACK_nondet_unsigned();
  __VERIFIER_assume(x >= 0 && x <= UINT_MAX);
  return x;
}

unsigned int __VERIFIER_nondet_unsigned_int(void) {
  unsigned int x = __SMACK_nondet_unsigned_int();
  __VERIFIER_assume(x >= 0 && x <= UINT_MAX);
  return x;
}

long __VERIFIER_nondet_long(void) {
  long x = __SMACK_nondet_long();
  __VERIFIER_assume(x >= LONG_MIN && x <= LONG_MAX);
  return x;
}

long int __VERIFIER_nondet_long_int(void) {
  long int x = __SMACK_nondet_long_int();
  __VERIFIER_assume(x >= LONG_MIN && x <= LONG_MAX);
  return x;
}

signed long __VERIFIER_nondet_signed_long(void) {
  signed long x = __SMACK_nondet_signed_long();
  __VERIFIER_assume(x >= LONG_MIN && x <= LONG_MAX);
  return x;
}

signed long int __VERIFIER_nondet_signed_long_int(void) {
  signed long int x = __SMACK_nondet_signed_long_int();
  __VERIFIER_assume(x >= LONG_MIN && x <= LONG_MAX);
  return x;
}

unsigned long __VERIFIER_nondet_unsigned_long(void) {
  unsigned long x = __SMACK_nondet_unsigned_long();
  __VERIFIER_assume(x >= 0 && x <= ULONG_MAX);
  return x;
}

unsigned long int __VERIFIER_nondet_unsigned_long_int(void) {
  unsigned long int x = __SMACK_nondet_unsigned_long_int();
  __VERIFIER_assume(x >= 0 && x <= ULONG_MAX);
  return x;
}

long long __VERIFIER_nondet_long_long(void) {
  long long x = __SMACK_nondet_long_long();
  __VERIFIER_assume(x >= LLONG_MIN && x <= LLONG_MAX);
  return x;
}

long long int __VERIFIER_nondet_long_long_int(void) {
  long long int x = __SMACK_nondet_long_long_int();
  __VERIFIER_assume(x >= LLONG_MIN && x <= LLONG_MAX);
  return x;
}

signed long long __VERIFIER_nondet_signed_long_long(void) {
  signed long long x = __SMACK_nondet_signed_long_long();
  __VERIFIER_assume(x >= LLONG_MIN && x <= LLONG_MAX);
  return x;
}

signed long long int __VERIFIER_nondet_signed_long_long_int(void) {
  signed long long int x = __SMACK_nondet_signed_long_long_int();
  __VERIFIER_assume(x >= LLONG_MIN && x <= LLONG_MAX);
  return x;
}

unsigned long long __VERIFIER_nondet_unsigned_long_long(void) {
  unsigned long long x = __SMACK_nondet_unsigned_long_long();
  __VERIFIER_assume(x >= 0 && x <= ULLONG_MAX);
  return x;
}

unsigned long long int __VERIFIER_nondet_unsigned_long_long_int(void) {
  unsigned long long int x = __SMACK_nondet_unsigned_long_long_int();
  __VERIFIER_assume(x >= 0 && x <= ULLONG_MAX);
  return x;
}

// Used in SVCCOMP benchmarks

#ifdef __cplusplus
bool __VERIFIER_nondet_bool(void) {
  bool x = (bool)__VERIFIER_nondet_int();
  __VERIFIER_assume(x == 0 || x == 1);
  return x;
}
#else
_Bool __VERIFIER_nondet_bool(void) {
  _Bool x = (_Bool)__VERIFIER_nondet_int();
  __VERIFIER_assume(x == 0 || x == 1);
  return x;
}
#endif

unsigned char __VERIFIER_nondet_uchar(void) {
  unsigned char x = __VERIFIER_nondet_unsigned_char();
  return x;
}

unsigned short __VERIFIER_nondet_ushort(void) {
  unsigned short x = __VERIFIER_nondet_unsigned_short();
  return x;
}

unsigned int __VERIFIER_nondet_uint(void) {
  unsigned int x = __VERIFIER_nondet_unsigned_int();
  return x;
 }

unsigned long __VERIFIER_nondet_ulong(void) {
  unsigned long x = __VERIFIER_nondet_unsigned_long();
  return x;
}

void* __VERIFIER_nondet_pointer(void) {
  return __VERIFIER_nondet();
}

void* calloc(size_t num, size_t size) {
  void* ret;
  if (__VERIFIER_nondet_int()) {
    ret = 0;
  } else {
    ret = malloc(num * size);
    memset(ret, 0, num * size);
  }
  return ret;
}



void __SMACK_dummy(int v) {
  __SMACK_code("assume true;");
}

#define LIMIT_1 2
#define LIMIT_7 128
#define LIMIT_8 256
#define LIMIT_15 32768
#define LIMIT_16 65536
#define LIMIT_31 2147483648
#define LIMIT_32 4294967296
#define LIMIT_63 9223372036854775808
#define LIMIT_64 18446744073709551616

#define xstr(s) str(s)
#define str(s) #s

#define UNINTERPRETED_UNARY_OP(type,name) \
  function name.type(i: type) returns (type);

#define UNINTERPRETED_BINARY_OP(type,name) \
  function name.type(i1: type, i2: type) returns (type);

#define UNINTERPRETED_UNARY_PRED(type,name) \
  function name.type(i: type) returns (i1);

#define UNINTERPRETED_BINARY_PRED(type,name) \
  function name.type(i1: type, i2: type) returns (i1);

#define UNINTERPRETED_BINARY_COMP(type,name) \
  function name.type.bool(i1: type, i2: type) returns (bool);

#define UNINTERPRETED_CONVERSION(t1,t2,name) \
  function name.t1.t2(i: t1) returns (t2);

#define UNINTERPRETED_RMODE_CONVERSION(t1,t2,name) \
  function name.t1.t2(rm: rmode, i: t1) returns (t2);

#define UNARY_OP(attrib,type,name,body) \
  function {:attrib} name.type(i: type) returns (type) body

#define RMODE_UNARY_OP(attrib,type,name,body) \
  function {:attrib} name.type(rm: rmode, i: type) returns (type) body

#define BINARY_OP(attrib,type,name,body) \
  function {:attrib} name.type(i1: type, i2: type) returns (type) body

#define RMODE_BINARY_OP(attrib,type,name,body) \
  function {:attrib} name.type(rm: rmode, i1: type, i2: type) returns (type) body

#define BINARY_COMP(attrib,type,name,cond) \
  function {:attrib} name.type.bool(i1: type, i2: type) returns (bool) cond

#define INLINE_BINARY_OP(type,name,cond) \
  BINARY_OP(inline,type,name,cond)

#define INLINE_BINARY_COMP(type,name,cond) \
  BINARY_COMP(inline,type,name,cond)

#define INLINE_BINARY_PRED(type,name,cond) \
  INLINE_BINARY_COMP(type,name,cond) \
  function {:inline} name.type(i1: type, i2: type) returns (i1) {if name.type.bool(i1,i2) then 1 else 0}

#define INLINE_BINARY_BV_PRED(type,name,cond) \
  INLINE_BINARY_COMP(type,name,cond) \
  function {:inline} name.type(i1: type, i2: type) returns (bv1) {if name.type.bool(i1,i2) then 1bv1 else 0bv1}

#define BUILTIN_CONVERSION(t1,t2,name,prim) \
  function {:builtin xstr(prim)} name.t1.t2(i: t1) returns (t2);

#define BUILTIN_RMODE_CONVERSION(t1,t2,name,prim) \
  function {:builtin xstr(prim)} name.t1.t2(rm: rmode, i: t1) returns (t2);

#define INLINE_CONVERSION(t1,t2,name,body) \
  function {:inline} name.t1.t2(i: t1) returns (t2) body

#define INLINE_RMODE_CONVERSION(t1,t2,name,body) \
  function {:inline} name.t1.t2(rm: rmode, i: t1) returns (t2) body

#define BUILTIN_UNARY_OP(type,name,prim) \
  UNARY_OP(builtin xstr(prim),type,name,);

#define BUILTIN_RMODE_UNARY_OP(type,name,prim) \
  RMODE_UNARY_OP(builtin xstr(prim),type,name,);

#define BUILTIN_UNARY_PRED(type,name,prim) \
  function {:builtin xstr(prim)} name.type.bool(i: type) returns (bool);

#define BUILTIN_BINARY_COMP(type,name,prim) \
  BINARY_COMP(builtin xstr(prim),type,name,);

#define BUILTIN_BINARY_OP(type,name,prim) \
  BINARY_OP(builtin xstr(prim),type,name,);

#define BUILTIN_RMODE_BINARY_OP(type,name,prim) \
  RMODE_BINARY_OP(builtin xstr(prim),type,name,);

#define BVBUILTIN_UNARY_OP(type,name,prim) \
  UNARY_OP(bvbuiltin xstr(prim),type,name,);

#define BVBUILTIN_BINARY_OP(type,name,prim) \
  BINARY_OP(bvbuiltin xstr(prim),type,name,);

#define INLINE_BVBUILTIN_BINARY_PRED(type,name,prim) \
  BINARY_COMP(bvbuiltin xstr(prim),type,name,); \
  function {:inline} name.type(i1: type, i2: type) returns (bv1) {if name.type.bool(i1,i2) then 1bv1 else 0bv1}

#define INLINE_BVBUILTIN_BINARY_SELECT(type,name,pred) \
  function {:inline} name.type(i1: type, i2: type) returns (type) {if pred.type.bool(i1,i2) then i1 else i2}


#define D(d) __SMACK_top_decl(d)

#define DECLARE(M,args...) \
  D(xstr(M(args)))

#include "smack-macros.h"

#define DECLARE_EACH_FLOAT_TYPE(M,args...) \
  D(xstr(M(bvhalf,args))); \
  D(xstr(M(bvfloat,args))); \
  D(xstr(M(bvdouble,args))); \
  D(xstr(M(bvlongdouble,args)));

void __SMACK_decls(void) {

#if FLOAT_ENABLED
  D("var $rmode: rmode;");
#endif

  DECLARE(INLINE_CONVERSION,ref,ref,$bitcast,{i});

  // BITVECTOR MODELING

  DECLARE_EACH_BV_TYPE(BVBUILTIN_BINARY_OP, $add, bvadd)
  DECLARE_EACH_BV_TYPE(BVBUILTIN_BINARY_OP, $sub, bvsub)
  DECLARE_EACH_BV_TYPE(BVBUILTIN_BINARY_OP, $mul, bvmul)
  DECLARE_EACH_BV_TYPE(BVBUILTIN_BINARY_OP, $udiv, bvudiv)
  DECLARE_EACH_BV_TYPE(BVBUILTIN_BINARY_OP, $sdiv, bvsdiv)
  DECLARE_EACH_BV_TYPE(BVBUILTIN_BINARY_OP, $smod, bvsmod)
  DECLARE_EACH_BV_TYPE(BVBUILTIN_BINARY_OP, $srem, bvsrem)
  DECLARE_EACH_BV_TYPE(BVBUILTIN_BINARY_OP, $urem, bvurem)

  DECLARE_EACH_BV_TYPE(INLINE_BVBUILTIN_BINARY_SELECT, $min, $slt)
  DECLARE_EACH_BV_TYPE(INLINE_BVBUILTIN_BINARY_SELECT, $max, $sgt)
  DECLARE_EACH_BV_TYPE(INLINE_BVBUILTIN_BINARY_SELECT, $umin, $ult)
  DECLARE_EACH_BV_TYPE(INLINE_BVBUILTIN_BINARY_SELECT, $umax, $ugt)

  DECLARE_EACH_BV_TYPE(BVBUILTIN_BINARY_OP, $shl, bvshl)
  DECLARE_EACH_BV_TYPE(BVBUILTIN_BINARY_OP, $lshr, bvlshr)
  DECLARE_EACH_BV_TYPE(BVBUILTIN_BINARY_OP, $ashr, bvashr)
  DECLARE_EACH_BV_TYPE(BVBUILTIN_UNARY_OP, $not, bvnot)
  DECLARE_EACH_BV_TYPE(BVBUILTIN_BINARY_OP, $and, bvand)
  DECLARE_EACH_BV_TYPE(BVBUILTIN_BINARY_OP, $or, bvor)
  DECLARE_EACH_BV_TYPE(BVBUILTIN_BINARY_OP, $xor, bvxor)
  DECLARE_EACH_BV_TYPE(BVBUILTIN_BINARY_OP, $nand, bvnand)

  DECLARE_EACH_BV_TYPE(INLINE_BINARY_BV_PRED, $eq, {i1 == i2})
  DECLARE_EACH_BV_TYPE(INLINE_BINARY_BV_PRED, $ne, {i1 != i2})
  DECLARE_EACH_BV_TYPE(INLINE_BVBUILTIN_BINARY_PRED, $ule, bvule)
  DECLARE_EACH_BV_TYPE(INLINE_BVBUILTIN_BINARY_PRED, $ult, bvult)
  DECLARE_EACH_BV_TYPE(INLINE_BVBUILTIN_BINARY_PRED, $uge, bvuge)
  DECLARE_EACH_BV_TYPE(INLINE_BVBUILTIN_BINARY_PRED, $ugt, bvugt)
  DECLARE_EACH_BV_TYPE(INLINE_BVBUILTIN_BINARY_PRED, $sle, bvsle)
  DECLARE_EACH_BV_TYPE(INLINE_BVBUILTIN_BINARY_PRED, $slt, bvslt)
  DECLARE_EACH_BV_TYPE(INLINE_BVBUILTIN_BINARY_PRED, $sge, bvsge)
  DECLARE_EACH_BV_TYPE(INLINE_BVBUILTIN_BINARY_PRED, $sgt, bvsgt)

  DECLARE_BV_TRUNCS

  DECLARE(INLINE_CONVERSION,bv1,bv8,$zext,{if i == 0bv1 then 0bv8 else 1bv8});
  DECLARE(INLINE_CONVERSION,bv1,bv16,$zext,{if i == 0bv1 then 0bv16 else 1bv16});
  DECLARE(INLINE_CONVERSION,bv1,bv24,$zext,{if i == 0bv1 then 0bv24 else 1bv24});
  DECLARE(INLINE_CONVERSION,bv1,bv32,$zext,{if i == 0bv1 then 0bv32 else 1bv32});
  DECLARE(INLINE_CONVERSION,bv1,bv40,$zext,{if i == 0bv1 then 0bv40 else 1bv40});
  DECLARE(INLINE_CONVERSION,bv1,bv48,$zext,{if i == 0bv1 then 0bv48 else 1bv48});
  DECLARE(INLINE_CONVERSION,bv1,bv56,$zext,{if i == 0bv1 then 0bv56 else 1bv56});
  DECLARE(INLINE_CONVERSION,bv1,bv64,$zext,{if i == 0bv1 then 0bv64 else 1bv64});
  DECLARE(INLINE_CONVERSION,bv1,bv88,$zext,{if i == 0bv1 then 0bv88 else 1bv88});
  DECLARE(INLINE_CONVERSION,bv1,bv96,$zext,{if i == 0bv1 then 0bv96 else 1bv96});
  DECLARE(INLINE_CONVERSION,bv1,bv128,$zext,{if i == 0bv1 then 0bv128 else 1bv128});
  D("function {:bvbuiltin \"(_ zero_extend 8)\"} $zext.bv8.bv16(i: bv8) returns (bv16);");
  D("function {:bvbuiltin \"(_ zero_extend 16)\"} $zext.bv8.bv24(i: bv8) returns (bv24);");
  D("function {:bvbuiltin \"(_ zero_extend 24)\"} $zext.bv8.bv32(i: bv8) returns (bv32);");
  D("function {:bvbuiltin \"(_ zero_extend 32)\"} $zext.bv8.bv40(i: bv8) returns (bv40);");
  D("function {:bvbuiltin \"(_ zero_extend 40)\"} $zext.bv8.bv48(i: bv8) returns (bv48);");
  D("function {:bvbuiltin \"(_ zero_extend 48)\"} $zext.bv8.bv56(i: bv8) returns (bv56);");
  D("function {:bvbuiltin \"(_ zero_extend 56)\"} $zext.bv8.bv64(i: bv8) returns (bv64);");
  D("function {:bvbuiltin \"(_ zero_extend 80)\"} $zext.bv8.bv88(i: bv8) returns (bv88);");
  D("function {:bvbuiltin \"(_ zero_extend 88)\"} $zext.bv8.bv96(i: bv8) returns (bv96);");
  D("function {:bvbuiltin \"(_ zero_extend 120)\"} $zext.bv8.bv128(i: bv8) returns (bv128);");
  D("function {:bvbuiltin \"(_ zero_extend 8)\"} $zext.bv16.bv24(i: bv16) returns (bv24);");
  D("function {:bvbuiltin \"(_ zero_extend 16)\"} $zext.bv16.bv32(i: bv16) returns (bv32);");
  D("function {:bvbuiltin \"(_ zero_extend 24)\"} $zext.bv16.bv40(i: bv16) returns (bv40);");
  D("function {:bvbuiltin \"(_ zero_extend 32)\"} $zext.bv16.bv48(i: bv16) returns (bv48);");
  D("function {:bvbuiltin \"(_ zero_extend 40)\"} $zext.bv16.bv56(i: bv16) returns (bv56);");
  D("function {:bvbuiltin \"(_ zero_extend 48)\"} $zext.bv16.bv64(i: bv16) returns (bv64);");
  D("function {:bvbuiltin \"(_ zero_extend 72)\"} $zext.bv16.bv88(i: bv16) returns (bv88);");
  D("function {:bvbuiltin \"(_ zero_extend 80)\"} $zext.bv16.bv96(i: bv16) returns (bv96);");
  D("function {:bvbuiltin \"(_ zero_extend 112)\"} $zext.bv16.bv128(i: bv16) returns (bv128);");
  D("function {:bvbuiltin \"(_ zero_extend 8)\"} $zext.bv24.bv32(i: bv24) returns (bv32);");
  D("function {:bvbuiltin \"(_ zero_extend 16)\"} $zext.bv24.bv40(i: bv24) returns (bv40);");
  D("function {:bvbuiltin \"(_ zero_extend 24)\"} $zext.bv24.bv48(i: bv24) returns (bv48);");
  D("function {:bvbuiltin \"(_ zero_extend 32)\"} $zext.bv24.bv56(i: bv24) returns (bv56);");
  D("function {:bvbuiltin \"(_ zero_extend 40)\"} $zext.bv24.bv64(i: bv24) returns (bv64);");
  D("function {:bvbuiltin \"(_ zero_extend 64)\"} $zext.bv24.bv88(i: bv24) returns (bv88);");
  D("function {:bvbuiltin \"(_ zero_extend 72)\"} $zext.bv24.bv96(i: bv24) returns (bv96);");
  D("function {:bvbuiltin \"(_ zero_extend 104)\"} $zext.bv24.bv128(i: bv24) returns (bv128);");
  D("function {:bvbuiltin \"(_ zero_extend 8)\"} $zext.bv32.bv40(i: bv32) returns (bv40);");
  D("function {:bvbuiltin \"(_ zero_extend 16)\"} $zext.bv32.bv48(i: bv32) returns (bv48);");
  D("function {:bvbuiltin \"(_ zero_extend 24)\"} $zext.bv32.bv56(i: bv32) returns (bv56);");
  D("function {:bvbuiltin \"(_ zero_extend 32)\"} $zext.bv32.bv64(i: bv32) returns (bv64);");
  D("function {:bvbuiltin \"(_ zero_extend 56)\"} $zext.bv32.bv88(i: bv32) returns (bv88);");
  D("function {:bvbuiltin \"(_ zero_extend 64)\"} $zext.bv32.bv96(i: bv32) returns (bv96);");
  D("function {:bvbuiltin \"(_ zero_extend 96)\"} $zext.bv32.bv128(i: bv32) returns (bv128);");
  D("function {:bvbuiltin \"(_ zero_extend 8)\"} $zext.bv40.bv48(i: bv40) returns (bv48);");
  D("function {:bvbuiltin \"(_ zero_extend 16)\"} $zext.bv40.bv56(i: bv40) returns (bv56);");
  D("function {:bvbuiltin \"(_ zero_extend 24)\"} $zext.bv40.bv64(i: bv40) returns (bv64);");
  D("function {:bvbuiltin \"(_ zero_extend 48)\"} $zext.bv40.bv88(i: bv40) returns (bv88);");
  D("function {:bvbuiltin \"(_ zero_extend 56)\"} $zext.bv40.bv96(i: bv40) returns (bv96);");
  D("function {:bvbuiltin \"(_ zero_extend 88)\"} $zext.bv40.bv128(i: bv40) returns (bv128);");
  D("function {:bvbuiltin \"(_ zero_extend 16)\"} $zext.bv48.bv64(i: bv48) returns (bv64);");
  D("function {:bvbuiltin \"(_ zero_extend 40)\"} $zext.bv48.bv88(i: bv48) returns (bv88);");
  D("function {:bvbuiltin \"(_ zero_extend 48)\"} $zext.bv48.bv96(i: bv48) returns (bv96);");
  D("function {:bvbuiltin \"(_ zero_extend 80)\"} $zext.bv48.bv128(i: bv48) returns (bv128);");
  D("function {:bvbuiltin \"(_ zero_extend 8)\"} $zext.bv56.bv64(i: bv56) returns (bv64);");
  D("function {:bvbuiltin \"(_ zero_extend 32)\"} $zext.bv56.bv88(i: bv56) returns (bv88);");
  D("function {:bvbuiltin \"(_ zero_extend 40)\"} $zext.bv56.bv96(i: bv56) returns (bv96);");
  D("function {:bvbuiltin \"(_ zero_extend 72)\"} $zext.bv56.bv128(i: bv56) returns (bv128);");
  D("function {:bvbuiltin \"(_ zero_extend 24)\"} $zext.bv64.bv88(i: bv64) returns (bv88);");
  D("function {:bvbuiltin \"(_ zero_extend 32)\"} $zext.bv64.bv96(i: bv64) returns (bv96);");
  D("function {:bvbuiltin \"(_ zero_extend 64)\"} $zext.bv64.bv128(i: bv64) returns (bv128);");
  D("function {:bvbuiltin \"(_ zero_extend 8)\"} $zext.bv88.bv96(i: bv88) returns (bv96);");
  D("function {:bvbuiltin \"(_ zero_extend 40)\"} $zext.bv88.bv128(i: bv88) returns (bv128);");
  D("function {:bvbuiltin \"(_ zero_extend 32)\"} $zext.bv96.bv128(i: bv96) returns (bv128);");

  DECLARE(INLINE_CONVERSION,bv1,bv8,$sext,{if i == 0bv1 then 0bv8 else 255bv8});
  DECLARE(INLINE_CONVERSION,bv1,bv16,$sext,{if i == 0bv1 then 0bv16 else 65535bv16});
  DECLARE(INLINE_CONVERSION,bv1,bv24,$sext,{if i == 0bv1 then 0bv24 else 16777215bv24});
  DECLARE(INLINE_CONVERSION,bv1,bv32,$sext,{if i == 0bv1 then 0bv32 else 4294967295bv32});
  DECLARE(INLINE_CONVERSION,bv1,bv40,$sext,{if i == 0bv1 then 0bv40 else 1099511627775bv40});
  DECLARE(INLINE_CONVERSION,bv1,bv48,$sext,{if i == 0bv1 then 0bv48 else 281474976710655bv48});
  DECLARE(INLINE_CONVERSION,bv1,bv56,$sext,{if i == 0bv1 then 0bv56 else 72057594037927935bv56});
  DECLARE(INLINE_CONVERSION,bv1,bv64,$sext,{if i == 0bv1 then 0bv64 else 18446744073709551615bv64});
  DECLARE(INLINE_CONVERSION,bv1,bv88,$sext,{if i == 0bv1 then 0bv88 else 309485009821345068724781055bv88});
  DECLARE(INLINE_CONVERSION,bv1,bv96,$sext,{if i == 0bv1 then 0bv96 else 79228162514264337593543950335bv96});
  DECLARE(INLINE_CONVERSION,bv1,bv128,$sext,{if i == 0bv1 then 0bv128 else 340282366920938463463374607431768211455bv128});
  D("function {:bvbuiltin \"(_ sign_extend 8)\"} $sext.bv8.bv16(i: bv8) returns (bv16);");
  D("function {:bvbuiltin \"(_ sign_extend 16)\"} $sext.bv8.bv24(i: bv8) returns (bv24);");
  D("function {:bvbuiltin \"(_ sign_extend 24)\"} $sext.bv8.bv32(i: bv8) returns (bv32);");
  D("function {:bvbuiltin \"(_ sign_extend 32)\"} $sext.bv8.bv40(i: bv8) returns (bv40);");
  D("function {:bvbuiltin \"(_ sign_extend 40)\"} $sext.bv8.bv48(i: bv8) returns (bv48);");
  D("function {:bvbuiltin \"(_ sign_extend 48)\"} $sext.bv8.bv56(i: bv8) returns (bv56);");
  D("function {:bvbuiltin \"(_ sign_extend 56)\"} $sext.bv8.bv64(i: bv8) returns (bv64);");
  D("function {:bvbuiltin \"(_ sign_extend 80)\"} $sext.bv8.bv88(i: bv8) returns (bv88);");
  D("function {:bvbuiltin \"(_ sign_extend 88)\"} $sext.bv8.bv96(i: bv8) returns (bv96);");
  D("function {:bvbuiltin \"(_ sign_extend 120)\"} $sext.bv8.bv128(i: bv8) returns (bv128);");
  D("function {:bvbuiltin \"(_ sign_extend 8)\"} $sext.bv16.bv24(i: bv16) returns (bv24);");
  D("function {:bvbuiltin \"(_ sign_extend 16)\"} $sext.bv16.bv32(i: bv16) returns (bv32);");
  D("function {:bvbuiltin \"(_ sign_extend 24)\"} $sext.bv16.bv40(i: bv16) returns (bv40);");
  D("function {:bvbuiltin \"(_ sign_extend 32)\"} $sext.bv16.bv48(i: bv16) returns (bv48);");
  D("function {:bvbuiltin \"(_ sign_extend 40)\"} $sext.bv16.bv56(i: bv16) returns (bv56);");
  D("function {:bvbuiltin \"(_ sign_extend 48)\"} $sext.bv16.bv64(i: bv16) returns (bv64);");
  D("function {:bvbuiltin \"(_ sign_extend 72)\"} $sext.bv16.bv88(i: bv16) returns (bv88);");
  D("function {:bvbuiltin \"(_ sign_extend 80)\"} $sext.bv16.bv96(i: bv16) returns (bv96);");
  D("function {:bvbuiltin \"(_ sign_extend 112)\"} $sext.bv16.bv128(i: bv16) returns (bv128);");
  D("function {:bvbuiltin \"(_ sign_extend 8)\"} $sext.bv24.bv32(i: bv24) returns (bv32);");
  D("function {:bvbuiltin \"(_ sign_extend 16)\"} $sext.bv24.bv40(i: bv24) returns (bv40);");
  D("function {:bvbuiltin \"(_ sign_extend 24)\"} $sext.bv24.bv48(i: bv24) returns (bv48);");
  D("function {:bvbuiltin \"(_ sign_extend 32)\"} $sext.bv24.bv56(i: bv24) returns (bv56);");
  D("function {:bvbuiltin \"(_ sign_extend 40)\"} $sext.bv24.bv64(i: bv24) returns (bv64);");
  D("function {:bvbuiltin \"(_ sign_extend 64)\"} $sext.bv24.bv88(i: bv24) returns (bv88);");
  D("function {:bvbuiltin \"(_ sign_extend 72)\"} $sext.bv24.bv96(i: bv24) returns (bv96);");
  D("function {:bvbuiltin \"(_ sign_extend 104)\"} $sext.bv24.bv128(i: bv24) returns (bv128);");
  D("function {:bvbuiltin \"(_ sign_extend 8)\"} $sext.bv32.bv40(i: bv32) returns (bv40);");
  D("function {:bvbuiltin \"(_ sign_extend 16)\"} $sext.bv32.bv48(i: bv32) returns (bv48);");
  D("function {:bvbuiltin \"(_ sign_extend 24)\"} $sext.bv32.bv56(i: bv32) returns (bv56);");
  D("function {:bvbuiltin \"(_ sign_extend 32)\"} $sext.bv32.bv64(i: bv32) returns (bv64);");
  D("function {:bvbuiltin \"(_ sign_extend 56)\"} $sext.bv32.bv88(i: bv32) returns (bv88);");
  D("function {:bvbuiltin \"(_ sign_extend 64)\"} $sext.bv32.bv96(i: bv32) returns (bv96);");
  D("function {:bvbuiltin \"(_ sign_extend 96)\"} $sext.bv32.bv128(i: bv32) returns (bv128);");
  D("function {:bvbuiltin \"(_ sign_extend 8)\"} $sext.bv40.bv48(i: bv40) returns (bv48);");
  D("function {:bvbuiltin \"(_ sign_extend 16)\"} $sext.bv40.bv56(i: bv40) returns (bv56);");
  D("function {:bvbuiltin \"(_ sign_extend 24)\"} $sext.bv40.bv64(i: bv40) returns (bv64);");
  D("function {:bvbuiltin \"(_ sign_extend 48)\"} $sext.bv40.bv88(i: bv40) returns (bv88);");
  D("function {:bvbuiltin \"(_ sign_extend 56)\"} $sext.bv40.bv96(i: bv40) returns (bv96);");
  D("function {:bvbuiltin \"(_ sign_extend 88)\"} $sext.bv40.bv128(i: bv40) returns (bv128);");
  D("function {:bvbuiltin \"(_ sign_extend 8)\"} $sext.bv48.bv56(i: bv48) returns (bv56);");
  D("function {:bvbuiltin \"(_ sign_extend 16)\"} $sext.bv48.bv64(i: bv48) returns (bv64);");
  D("function {:bvbuiltin \"(_ sign_extend 40)\"} $sext.bv48.bv88(i: bv48) returns (bv88);");
  D("function {:bvbuiltin \"(_ sign_extend 48)\"} $sext.bv48.bv96(i: bv48) returns (bv96);");
  D("function {:bvbuiltin \"(_ sign_extend 80)\"} $sext.bv48.bv128(i: bv48) returns (bv128);");
  D("function {:bvbuiltin \"(_ sign_extend 8)\"} $sext.bv56.bv64(i: bv56) returns (bv64);");
  D("function {:bvbuiltin \"(_ sign_extend 32)\"} $sext.bv56.bv88(i: bv56) returns (bv88);");
  D("function {:bvbuiltin \"(_ sign_extend 40)\"} $sext.bv56.bv96(i: bv56) returns (bv96);");
  D("function {:bvbuiltin \"(_ sign_extend 72)\"} $sext.bv56.bv128(i: bv56) returns (bv128);");
  D("function {:bvbuiltin \"(_ sign_extend 24)\"} $sext.bv64.bv88(i: bv64) returns (bv88);");
  D("function {:bvbuiltin \"(_ sign_extend 32)\"} $sext.bv64.bv96(i: bv64) returns (bv96);");
  D("function {:bvbuiltin \"(_ sign_extend 64)\"} $sext.bv64.bv128(i: bv64) returns (bv128);");
  D("function {:bvbuiltin \"(_ sign_extend 8)\"} $sext.bv88.bv96(i: bv88) returns (bv96);");
  D("function {:bvbuiltin \"(_ sign_extend 40)\"} $sext.bv88.bv128(i: bv88) returns (bv128);");
  D("function {:bvbuiltin \"(_ sign_extend 32)\"} $sext.bv96.bv128(i: bv96) returns (bv128);");

  // INTEGER MODELING

  DECLARE_EACH_INT_TYPE(INLINE_BINARY_OP, $add, {i1 + i2})
  DECLARE_EACH_INT_TYPE(INLINE_BINARY_OP, $sub, {i1 - i2})
  DECLARE_EACH_INT_TYPE(INLINE_BINARY_OP, $mul, {i1 * i2})
  D("function {:builtin \"div\"} $div(i1: int, i2: int) returns (int);");
  D("function {:builtin \"mod\"} $mod(i1: int, i2: int) returns (int);");
  D("function {:builtin \"rem\"} $rem(i1: int, i2: int) returns (int);");
  D("function {:inline} $min(i1: int, i2: int) returns (int) {if i1 < i2 then i1 else i2}");
  D("function {:inline} $max(i1: int, i2: int) returns (int) {if i1 > i2 then i1 else i2}");

  DECLARE_EACH_INT_TYPE(BUILTIN_BINARY_OP, $sdiv, div)
  DECLARE_EACH_INT_TYPE(BUILTIN_BINARY_OP, $smod, mod)
  DECLARE_EACH_INT_TYPE(BUILTIN_BINARY_OP, $srem, rem)
  DECLARE_EACH_INT_TYPE(BUILTIN_BINARY_OP, $udiv, div);
  DECLARE_EACH_INT_TYPE(BUILTIN_BINARY_OP, $urem, rem);

  DECLARE_EACH_INT_TYPE(INLINE_BINARY_OP, $smin, {$min(i1,i2)})
  DECLARE_EACH_INT_TYPE(INLINE_BINARY_OP, $smax, {$max(i1,i2)})
  DECLARE_EACH_INT_TYPE(INLINE_BINARY_OP, $umin, {$min(i1,i2)})
  DECLARE_EACH_INT_TYPE(INLINE_BINARY_OP, $umax, {$max(i1,i2)})

  DECLARE_EACH_INT_TYPE(UNINTERPRETED_BINARY_OP, $shl)
  DECLARE_EACH_INT_TYPE(UNINTERPRETED_BINARY_OP, $lshr)
  DECLARE_EACH_INT_TYPE(UNINTERPRETED_BINARY_OP, $ashr)
  DECLARE_EACH_INT_TYPE(UNINTERPRETED_UNARY_OP, $not)
  DECLARE_EACH_INT_TYPE(UNINTERPRETED_BINARY_OP, $and)
  DECLARE_EACH_INT_TYPE(UNINTERPRETED_BINARY_OP, $or)
  DECLARE_EACH_INT_TYPE(UNINTERPRETED_BINARY_OP, $xor)
  DECLARE_EACH_INT_TYPE(UNINTERPRETED_BINARY_OP, $nand)

  DECLARE_EACH_INT_TYPE(INLINE_BINARY_PRED, $eq, {i1 == i2})
  DECLARE_EACH_INT_TYPE(INLINE_BINARY_PRED, $ne, {i1 != i2})
  DECLARE_EACH_INT_TYPE(INLINE_BINARY_PRED, $ule, {i1 <= i2})
  DECLARE_EACH_INT_TYPE(INLINE_BINARY_PRED, $ult, {i1 < i2})
  DECLARE_EACH_INT_TYPE(INLINE_BINARY_PRED, $uge, {i1 >= i2})
  DECLARE_EACH_INT_TYPE(INLINE_BINARY_PRED, $ugt, {i1 > i2})
  DECLARE_EACH_INT_TYPE(INLINE_BINARY_PRED, $sle, {i1 <= i2})
  DECLARE_EACH_INT_TYPE(INLINE_BINARY_PRED, $slt, {i1 < i2})
  DECLARE_EACH_INT_TYPE(INLINE_BINARY_PRED, $sge, {i1 >= i2})
  DECLARE_EACH_INT_TYPE(INLINE_BINARY_PRED, $sgt, {i1 > i2})

  D("axiom $and.i1(0,0) == 0;");
  D("axiom $and.i1(0,1) == 0;");
  D("axiom $and.i1(1,0) == 0;");
  D("axiom $and.i1(1,1) == 1;");
  D("axiom $or.i1(0,0) == 0;");
  D("axiom $or.i1(0,1) == 1;");
  D("axiom $or.i1(1,0) == 1;");
  D("axiom $or.i1(1,1) == 1;");
  D("axiom $xor.i1(0,0) == 0;");
  D("axiom $xor.i1(0,1) == 1;");
  D("axiom $xor.i1(1,0) == 1;");
  D("axiom $xor.i1(1,1) == 0;");
  D("axiom($and.i32(32, 16) == 0);");

  DECLARE_INT_TRUNCS
  DECLARE_INT_ZEXTS
  DECLARE_INT_SEXTS

#if FLOAT_ENABLED
  // Bit-precise modeling of floating-points

  // Floating-point arithmetic
  DECLARE_EACH_FLOAT_TYPE(BUILTIN_RMODE_UNARY_OP, $sqrt, fp.sqrt)
  DECLARE_EACH_FLOAT_TYPE(BUILTIN_RMODE_UNARY_OP, $round, fp.roundToIntegral)
  DECLARE_EACH_FLOAT_TYPE(BUILTIN_RMODE_BINARY_OP, $fadd, fp.add)
  DECLARE_EACH_FLOAT_TYPE(BUILTIN_RMODE_BINARY_OP, $fsub, fp.sub)
  DECLARE_EACH_FLOAT_TYPE(BUILTIN_RMODE_BINARY_OP, $fmul, fp.mul)
  DECLARE_EACH_FLOAT_TYPE(BUILTIN_RMODE_BINARY_OP, $fdiv, fp.div)

  DECLARE_EACH_FLOAT_TYPE(BUILTIN_UNARY_OP, $abs, fp.abs)
  DECLARE_EACH_FLOAT_TYPE(BUILTIN_BINARY_OP, $fma, fp.fma)
  DECLARE_EACH_FLOAT_TYPE(BUILTIN_BINARY_OP, $frem, fp.rem)
  DECLARE_EACH_FLOAT_TYPE(BUILTIN_BINARY_OP, $min, fp.min)
  DECLARE_EACH_FLOAT_TYPE(BUILTIN_BINARY_OP, $max, fp.max)

  // Floating-point value predicates
  DECLARE_EACH_FLOAT_TYPE(BUILTIN_UNARY_PRED, $isnormal, fp.isNormal)
  DECLARE_EACH_FLOAT_TYPE(BUILTIN_UNARY_PRED, $issubnormal, fp.isSubnormal)
  DECLARE_EACH_FLOAT_TYPE(BUILTIN_UNARY_PRED, $iszero, fp.isZero)
  DECLARE_EACH_FLOAT_TYPE(BUILTIN_UNARY_PRED, $isinfinite, fp.isInfinite)
  DECLARE_EACH_FLOAT_TYPE(BUILTIN_UNARY_PRED, $isnan, fp.isNaN)
  DECLARE_EACH_FLOAT_TYPE(BUILTIN_UNARY_PRED, $isnegative, fp.isNegative)
  DECLARE_EACH_FLOAT_TYPE(BUILTIN_UNARY_PRED, $ispositive, fp.isPositive)

  // Floating-point comparison predicates
  // We assume fp.eq is exactly IEEE compareQuietEqual
  DECLARE_EACH_FLOAT_TYPE(BUILTIN_BINARY_COMP, $foeq, fp.eq)
  DECLARE_EACH_FLOAT_TYPE(BUILTIN_BINARY_COMP, $fole, fp.leq)
  DECLARE_EACH_FLOAT_TYPE(BUILTIN_BINARY_COMP, $folt, fp.lt)
  DECLARE_EACH_FLOAT_TYPE(BUILTIN_BINARY_COMP, $foge, fp.geq)
  DECLARE_EACH_FLOAT_TYPE(BUILTIN_BINARY_COMP, $fogt, fp.gt)
  D("function {:inline} $fone.bvhalf.bool(f1:bvhalf, f2:bvhalf) returns (bool) {!$fueq.bvhalf.bool(f1,f2)}");
  D("function {:inline} $fone.bvfloat.bool(f1:bvfloat, f2:bvfloat) returns (bool) {!$fueq.bvfloat.bool(f1,f2)}");
  D("function {:inline} $fone.bvdouble.bool(f1:bvdouble, f2:bvdouble) returns (bool) {!$fueq.bvdouble.bool(f1,f2)}");
  D("function {:inline} $fone.bvlongdouble.bool(f1:bvlongdouble, f2:bvlongdouble) returns (bool) {!$fueq.bvlongdouble.bool(f1,f2)}");
  D("function {:inline} $ford.bvhalf.bool(f1:bvhalf, f2:bvhalf) returns (bool) {!$funo.bvhalf.bool(f1,f2)}");
  D("function {:inline} $ford.bvfloat.bool(f1:bvfloat, f2:bvfloat) returns (bool) {!$funo.bvfloat.bool(f1,f2)}");
  D("function {:inline} $ford.bvdouble.bool(f1:bvdouble, f2:bvdouble) returns (bool) {!$funo.bvdouble.bool(f1,f2)}");
  D("function {:inline} $ford.bvlongdouble.bool(f1:bvlongdouble, f2:bvlongdouble) returns (bool) {!$funo.bvlongdouble.bool(f1,f2)}");
  D("function {:inline} $fueq.bvhalf.bool(f1:bvhalf, f2:bvhalf) returns (bool) {$isnan.bvhalf.bool(f1)||$isnan.bvhalf.bool(f2)||$foeq.bvhalf.bool(f1,f2)}");
  D("function {:inline} $fugt.bvhalf.bool(f1:bvhalf, f2:bvhalf) returns (bool) {$isnan.bvhalf.bool(f1)||$isnan.bvhalf.bool(f2)||$fogt.bvhalf.bool(f1,f2)}");
  D("function {:inline} $fuge.bvhalf.bool(f1:bvhalf, f2:bvhalf) returns (bool) {$isnan.bvhalf.bool(f1)||$isnan.bvhalf.bool(f2)||$foge.bvhalf.bool(f1,f2)}");
  D("function {:inline} $fult.bvhalf.bool(f1:bvhalf, f2:bvhalf) returns (bool) {$isnan.bvhalf.bool(f1)||$isnan.bvhalf.bool(f2)||$folt.bvhalf.bool(f1,f2)}");
  D("function {:inline} $fule.bvhalf.bool(f1:bvhalf, f2:bvhalf) returns (bool) {$isnan.bvhalf.bool(f1)||$isnan.bvhalf.bool(f2)||$fole.bvhalf.bool(f1,f2)}");
  D("function {:inline} $fune.bvhalf.bool(f1:bvhalf, f2:bvhalf) returns (bool) {$isnan.bvhalf.bool(f1)||$isnan.bvhalf.bool(f2)||$fone.bvhalf.bool(f1,f2)}");
  D("function {:inline} $funo.bvhalf.bool(f1:bvhalf, f2:bvhalf) returns (bool) {$isnan.bvhalf.bool(f1)||$isnan.bvhalf.bool(f2)}");
  D("function {:inline} $fueq.bvfloat.bool(f1:bvfloat, f2:bvfloat) returns (bool) {$isnan.bvfloat.bool(f1)||$isnan.bvfloat.bool(f2)||$foeq.bvfloat.bool(f1,f2)}");
  D("function {:inline} $fugt.bvfloat.bool(f1:bvfloat, f2:bvfloat) returns (bool) {$isnan.bvfloat.bool(f1)||$isnan.bvfloat.bool(f2)||$fogt.bvfloat.bool(f1,f2)}");
  D("function {:inline} $fuge.bvfloat.bool(f1:bvfloat, f2:bvfloat) returns (bool) {$isnan.bvfloat.bool(f1)||$isnan.bvfloat.bool(f2)||$foge.bvfloat.bool(f1,f2)}");
  D("function {:inline} $fult.bvfloat.bool(f1:bvfloat, f2:bvfloat) returns (bool) {$isnan.bvfloat.bool(f1)||$isnan.bvfloat.bool(f2)||$folt.bvfloat.bool(f1,f2)}");
  D("function {:inline} $fule.bvfloat.bool(f1:bvfloat, f2:bvfloat) returns (bool) {$isnan.bvfloat.bool(f1)||$isnan.bvfloat.bool(f2)||$fole.bvfloat.bool(f1,f2)}");
  D("function {:inline} $fune.bvfloat.bool(f1:bvfloat, f2:bvfloat) returns (bool) {$isnan.bvfloat.bool(f1)||$isnan.bvfloat.bool(f2)||$fone.bvfloat.bool(f1,f2)}");
  D("function {:inline} $funo.bvfloat.bool(f1:bvfloat, f2:bvfloat) returns (bool) {$isnan.bvfloat.bool(f1)||$isnan.bvfloat.bool(f2)}");
  D("function {:inline} $fueq.bvdouble.bool(f1:bvdouble, f2:bvdouble) returns (bool) {$isnan.bvdouble.bool(f1)||$isnan.bvdouble.bool(f2)||$foeq.bvdouble.bool(f1,f2)}");
  D("function {:inline} $fugt.bvdouble.bool(f1:bvdouble, f2:bvdouble) returns (bool) {$isnan.bvdouble.bool(f1)||$isnan.bvdouble.bool(f2)||$fogt.bvdouble.bool(f1,f2)}");
  D("function {:inline} $fuge.bvdouble.bool(f1:bvdouble, f2:bvdouble) returns (bool) {$isnan.bvdouble.bool(f1)||$isnan.bvdouble.bool(f2)||$foge.bvdouble.bool(f1,f2)}");
  D("function {:inline} $fult.bvdouble.bool(f1:bvdouble, f2:bvdouble) returns (bool) {$isnan.bvdouble.bool(f1)||$isnan.bvdouble.bool(f2)||$folt.bvdouble.bool(f1,f2)}");
  D("function {:inline} $fule.bvdouble.bool(f1:bvdouble, f2:bvdouble) returns (bool) {$isnan.bvdouble.bool(f1)||$isnan.bvdouble.bool(f2)||$fole.bvdouble.bool(f1,f2)}");
  D("function {:inline} $fune.bvdouble.bool(f1:bvdouble, f2:bvdouble) returns (bool) {$isnan.bvdouble.bool(f1)||$isnan.bvdouble.bool(f2)||$fone.bvdouble.bool(f1,f2)}");
  D("function {:inline} $funo.bvdouble.bool(f1:bvdouble, f2:bvdouble) returns (bool) {$isnan.bvdouble.bool(f1)||$isnan.bvdouble.bool(f2)}");
  D("function {:inline} $fueq.bvlongdouble.bool(f1:bvlongdouble, f2:bvlongdouble) returns (bool) {$isnan.bvlongdouble.bool(f1)||$isnan.bvlongdouble.bool(f2)||$foeq.bvlongdouble.bool(f1,f2)}");
  D("function {:inline} $fugt.bvlongdouble.bool(f1:bvlongdouble, f2:bvlongdouble) returns (bool) {$isnan.bvlongdouble.bool(f1)||$isnan.bvlongdouble.bool(f2)||$fogt.bvlongdouble.bool(f1,f2)}");
  D("function {:inline} $fuge.bvlongdouble.bool(f1:bvlongdouble, f2:bvlongdouble) returns (bool) {$isnan.bvlongdouble.bool(f1)||$isnan.bvlongdouble.bool(f2)||$foge.bvlongdouble.bool(f1,f2)}");
  D("function {:inline} $fult.bvlongdouble.bool(f1:bvlongdouble, f2:bvlongdouble) returns (bool) {$isnan.bvlongdouble.bool(f1)||$isnan.bvlongdouble.bool(f2)||$folt.bvlongdouble.bool(f1,f2)}");
  D("function {:inline} $fule.bvlongdouble.bool(f1:bvlongdouble, f2:bvlongdouble) returns (bool) {$isnan.bvlongdouble.bool(f1)||$isnan.bvlongdouble.bool(f2)||$fole.bvlongdouble.bool(f1,f2)}");
  D("function {:inline} $fune.bvlongdouble.bool(f1:bvlongdouble, f2:bvlongdouble) returns (bool) {$isnan.bvlongdouble.bool(f1)||$isnan.bvlongdouble.bool(f2)||$fone.bvlongdouble.bool(f1,f2)}");
  D("function {:inline} $funo.bvlongdouble.bool(f1:bvlongdouble, f2:bvlongdouble) returns (bool) {$isnan.bvlongdouble.bool(f1)||$isnan.bvlongdouble.bool(f2)}");
  DECLARE_EACH_FLOAT_TYPE(INLINE_BINARY_COMP, $ffalse, {false})
  DECLARE_EACH_FLOAT_TYPE(INLINE_BINARY_COMP, $ftrue, {true})

  D("function {:builtin \"(_ to_fp 8 24)\"} dtf(rmode, bvdouble) returns (bvfloat);");
  D("function {:builtin \"(_ to_fp 11 53)\"} ftd(rmode, bvfloat) returns (bvdouble);");
  D("function {:builtin \"(_ to_fp 8 24)\"} ltf(rmode, bvlongdouble) returns (bvfloat);");
  D("function {:builtin \"(_ to_fp 11 53)\"} ltd(rmode, bvlongdouble) returns (bvdouble);");
  D("function {:builtin \"(_ to_fp 15 65)\"} ftl(rmode, bvfloat) returns (bvlongdouble);");
  D("function {:builtin \"(_ to_fp 15 65)\"} dtl(rmode, bvdouble) returns (bvlongdouble);");
  DECLARE(INLINE_RMODE_CONVERSION,bvdouble,bvfloat,$fptrunc,{dtf(rm, i)});
  DECLARE(INLINE_RMODE_CONVERSION,bvfloat,bvdouble,$fpext,{ftd(rm, i)});
  DECLARE(INLINE_RMODE_CONVERSION,bvlongdouble,bvfloat,$fptrunc,{ltf(rm, i)});
  DECLARE(INLINE_RMODE_CONVERSION,bvlongdouble,bvdouble,$fptrunc,{ltd(rm, i)});
  DECLARE(INLINE_RMODE_CONVERSION,bvfloat,bvlongdouble,$fpext,{ftl(rm, i)});
  DECLARE(INLINE_RMODE_CONVERSION,bvdouble,bvlongdouble,$fpext,{dtl(rm, i)});

  // Add truncation for default casts to int
  DECLARE(BUILTIN_RMODE_CONVERSION,bvfloat,bv128,$fp2si,(_ fp.to_sbv 128));
  DECLARE(BUILTIN_RMODE_CONVERSION,bvfloat,bv96,$fp2si,(_ fp.to_sbv 96));
  DECLARE(BUILTIN_RMODE_CONVERSION,bvfloat,bv88,$fp2si,(_ fp.to_sbv 88));
  DECLARE(BUILTIN_RMODE_CONVERSION,bvfloat,bv64,$fp2si,(_ fp.to_sbv 64));
  DECLARE(BUILTIN_RMODE_CONVERSION,bvfloat,bv56,$fp2si,(_ fp.to_sbv 56));
  DECLARE(BUILTIN_RMODE_CONVERSION,bvfloat,bv48,$fp2si,(_ fp.to_sbv 48));
  DECLARE(BUILTIN_RMODE_CONVERSION,bvfloat,bv40,$fp2si,(_ fp.to_sbv 40));
  DECLARE(BUILTIN_RMODE_CONVERSION,bvfloat,bv32,$fp2si,(_ fp.to_sbv 32));
  DECLARE(BUILTIN_RMODE_CONVERSION,bvfloat,bv24,$fp2si,(_ fp.to_sbv 24));
  DECLARE(BUILTIN_RMODE_CONVERSION,bvfloat,bv16,$fp2si,(_ fp.to_sbv 16));
  DECLARE(BUILTIN_RMODE_CONVERSION,bvfloat,bv8,$fp2si,(_ fp.to_sbv 8));
  DECLARE(BUILTIN_RMODE_CONVERSION,bvfloat,bv1,$fp2si,(_ fp.to_sbv 1));
  DECLARE(BUILTIN_RMODE_CONVERSION,bvfloat,bv128,$fp2ui,(_ fp.to_ubv 128));
  DECLARE(BUILTIN_RMODE_CONVERSION,bvfloat,bv96,$fp2ui,(_ fp.to_ubv 96));
  DECLARE(BUILTIN_RMODE_CONVERSION,bvfloat,bv88,$fp2ui,(_ fp.to_ubv 88));
  DECLARE(BUILTIN_RMODE_CONVERSION,bvfloat,bv64,$fp2ui,(_ fp.to_ubv 64));
  DECLARE(BUILTIN_RMODE_CONVERSION,bvfloat,bv56,$fp2ui,(_ fp.to_ubv 56));
  DECLARE(BUILTIN_RMODE_CONVERSION,bvfloat,bv48,$fp2ui,(_ fp.to_ubv 48));
  DECLARE(BUILTIN_RMODE_CONVERSION,bvfloat,bv40,$fp2ui,(_ fp.to_ubv 40));
  DECLARE(BUILTIN_RMODE_CONVERSION,bvfloat,bv32,$fp2ui,(_ fp.to_ubv 32));
  DECLARE(BUILTIN_RMODE_CONVERSION,bvfloat,bv24,$fp2ui,(_ fp.to_ubv 24));
  DECLARE(BUILTIN_RMODE_CONVERSION,bvfloat,bv16,$fp2ui,(_ fp.to_ubv 16));
  DECLARE(BUILTIN_RMODE_CONVERSION,bvfloat,bv8,$fp2ui,(_ fp.to_ubv 8));
  DECLARE(BUILTIN_RMODE_CONVERSION,bvfloat,bv1,$fp2ui,(_ fp.to_ubv 1));
  DECLARE(BUILTIN_RMODE_CONVERSION,bvdouble,bv128,$fp2si,(_ fp.to_sbv 128));
  DECLARE(BUILTIN_RMODE_CONVERSION,bvdouble,bv96,$fp2si,(_ fp.to_sbv 96));
  DECLARE(BUILTIN_RMODE_CONVERSION,bvdouble,bv88,$fp2si,(_ fp.to_sbv 88));
  DECLARE(BUILTIN_RMODE_CONVERSION,bvdouble,bv64,$fp2si,(_ fp.to_sbv 64));
  DECLARE(BUILTIN_RMODE_CONVERSION,bvdouble,bv56,$fp2si,(_ fp.to_sbv 56));
  DECLARE(BUILTIN_RMODE_CONVERSION,bvdouble,bv48,$fp2si,(_ fp.to_sbv 48));
  DECLARE(BUILTIN_RMODE_CONVERSION,bvdouble,bv40,$fp2si,(_ fp.to_sbv 40));
  DECLARE(BUILTIN_RMODE_CONVERSION,bvdouble,bv32,$fp2si,(_ fp.to_sbv 32));
  DECLARE(BUILTIN_RMODE_CONVERSION,bvdouble,bv24,$fp2si,(_ fp.to_sbv 24));
  DECLARE(BUILTIN_RMODE_CONVERSION,bvdouble,bv16,$fp2si,(_ fp.to_sbv 16));
  DECLARE(BUILTIN_RMODE_CONVERSION,bvdouble,bv8,$fp2si,(_ fp.to_sbv 8));
  DECLARE(BUILTIN_RMODE_CONVERSION,bvdouble,bv1,$fp2si,(_ fp.to_sbv 1));
  DECLARE(BUILTIN_RMODE_CONVERSION,bvdouble,bv128,$fp2ui,(_ fp.to_ubv 128));
  DECLARE(BUILTIN_RMODE_CONVERSION,bvdouble,bv96,$fp2ui,(_ fp.to_ubv 96));
  DECLARE(BUILTIN_RMODE_CONVERSION,bvdouble,bv88,$fp2ui,(_ fp.to_ubv 88));
  DECLARE(BUILTIN_RMODE_CONVERSION,bvdouble,bv64,$fp2ui,(_ fp.to_ubv 64));
  DECLARE(BUILTIN_RMODE_CONVERSION,bvdouble,bv56,$fp2ui,(_ fp.to_ubv 56));
  DECLARE(BUILTIN_RMODE_CONVERSION,bvdouble,bv48,$fp2ui,(_ fp.to_ubv 48));
  DECLARE(BUILTIN_RMODE_CONVERSION,bvdouble,bv40,$fp2ui,(_ fp.to_ubv 40));
  DECLARE(BUILTIN_RMODE_CONVERSION,bvdouble,bv32,$fp2ui,(_ fp.to_ubv 32));
  DECLARE(BUILTIN_RMODE_CONVERSION,bvdouble,bv24,$fp2ui,(_ fp.to_ubv 24));
  DECLARE(BUILTIN_RMODE_CONVERSION,bvdouble,bv16,$fp2ui,(_ fp.to_ubv 16));
  DECLARE(BUILTIN_RMODE_CONVERSION,bvdouble,bv8,$fp2ui,(_ fp.to_ubv 8));
  DECLARE(BUILTIN_RMODE_CONVERSION,bvdouble,bv1,$fp2ui,(_ fp.to_ubv 1));
  DECLARE(BUILTIN_RMODE_CONVERSION,bvlongdouble,bv128,$fp2si,(_ fp.to_sbv 128));
  DECLARE(BUILTIN_RMODE_CONVERSION,bvlongdouble,bv96,$fp2si,(_ fp.to_sbv 96));
  DECLARE(BUILTIN_RMODE_CONVERSION,bvlongdouble,bv88,$fp2si,(_ fp.to_sbv 88));
  DECLARE(BUILTIN_RMODE_CONVERSION,bvlongdouble,bv64,$fp2si,(_ fp.to_sbv 64));
  DECLARE(BUILTIN_RMODE_CONVERSION,bvlongdouble,bv56,$fp2si,(_ fp.to_sbv 56));
  DECLARE(BUILTIN_RMODE_CONVERSION,bvlongdouble,bv48,$fp2si,(_ fp.to_sbv 48));
  DECLARE(BUILTIN_RMODE_CONVERSION,bvlongdouble,bv40,$fp2si,(_ fp.to_sbv 40));
  DECLARE(BUILTIN_RMODE_CONVERSION,bvlongdouble,bv32,$fp2si,(_ fp.to_sbv 32));
  DECLARE(BUILTIN_RMODE_CONVERSION,bvlongdouble,bv24,$fp2si,(_ fp.to_sbv 24));
  DECLARE(BUILTIN_RMODE_CONVERSION,bvlongdouble,bv16,$fp2si,(_ fp.to_sbv 16));
  DECLARE(BUILTIN_RMODE_CONVERSION,bvlongdouble,bv8,$fp2si,(_ fp.to_sbv 8));
  DECLARE(BUILTIN_RMODE_CONVERSION,bvlongdouble,bv1,$fp2si,(_ fp.to_sbv 1));
  DECLARE(BUILTIN_RMODE_CONVERSION,bvlongdouble,bv128,$fp2ui,(_ fp.to_ubv 128));
  DECLARE(BUILTIN_RMODE_CONVERSION,bvlongdouble,bv96,$fp2ui,(_ fp.to_ubv 96));
  DECLARE(BUILTIN_RMODE_CONVERSION,bvlongdouble,bv88,$fp2ui,(_ fp.to_ubv 88));
  DECLARE(BUILTIN_RMODE_CONVERSION,bvlongdouble,bv64,$fp2ui,(_ fp.to_ubv 64));
  DECLARE(BUILTIN_RMODE_CONVERSION,bvlongdouble,bv56,$fp2ui,(_ fp.to_ubv 56));
  DECLARE(BUILTIN_RMODE_CONVERSION,bvlongdouble,bv48,$fp2ui,(_ fp.to_ubv 48));
  DECLARE(BUILTIN_RMODE_CONVERSION,bvlongdouble,bv40,$fp2ui,(_ fp.to_ubv 40));
  DECLARE(BUILTIN_RMODE_CONVERSION,bvlongdouble,bv32,$fp2ui,(_ fp.to_ubv 32));
  DECLARE(BUILTIN_RMODE_CONVERSION,bvlongdouble,bv24,$fp2ui,(_ fp.to_ubv 24));
  DECLARE(BUILTIN_RMODE_CONVERSION,bvlongdouble,bv16,$fp2ui,(_ fp.to_ubv 16));
  DECLARE(BUILTIN_RMODE_CONVERSION,bvlongdouble,bv8,$fp2ui,(_ fp.to_ubv 8));
  DECLARE(BUILTIN_RMODE_CONVERSION,bvlongdouble,bv1,$fp2ui,(_ fp.to_ubv 1));
  // Warning: do we need bv2int cast here?
  DECLARE(UNINTERPRETED_RMODE_CONVERSION,bvfloat,i128,$fp2si);
  DECLARE(UNINTERPRETED_RMODE_CONVERSION,bvfloat,i96,$fp2si);
  DECLARE(UNINTERPRETED_RMODE_CONVERSION,bvfloat,i88,$fp2si);
  DECLARE(UNINTERPRETED_RMODE_CONVERSION,bvfloat,i64,$fp2si);
  DECLARE(UNINTERPRETED_RMODE_CONVERSION,bvfloat,i56,$fp2si);
  DECLARE(UNINTERPRETED_RMODE_CONVERSION,bvfloat,i48,$fp2si);
  DECLARE(UNINTERPRETED_RMODE_CONVERSION,bvfloat,i40,$fp2si);
  DECLARE(UNINTERPRETED_RMODE_CONVERSION,bvfloat,i32,$fp2si);
  DECLARE(UNINTERPRETED_RMODE_CONVERSION,bvfloat,i24,$fp2si);
  DECLARE(UNINTERPRETED_RMODE_CONVERSION,bvfloat,i16,$fp2si);
  DECLARE(UNINTERPRETED_RMODE_CONVERSION,bvfloat,i8,$fp2si);
  DECLARE(UNINTERPRETED_RMODE_CONVERSION,bvfloat,i1,$fp2si);
  DECLARE(UNINTERPRETED_RMODE_CONVERSION,bvfloat,i128,$fp2ui);
  DECLARE(UNINTERPRETED_RMODE_CONVERSION,bvfloat,i96,$fp2ui);
  DECLARE(UNINTERPRETED_RMODE_CONVERSION,bvfloat,i88,$fp2ui);
  DECLARE(UNINTERPRETED_RMODE_CONVERSION,bvfloat,i64,$fp2ui);
  DECLARE(UNINTERPRETED_RMODE_CONVERSION,bvfloat,i56,$fp2ui);
  DECLARE(UNINTERPRETED_RMODE_CONVERSION,bvfloat,i48,$fp2ui);
  DECLARE(UNINTERPRETED_RMODE_CONVERSION,bvfloat,i40,$fp2ui);
  DECLARE(UNINTERPRETED_RMODE_CONVERSION,bvfloat,i32,$fp2ui);
  DECLARE(UNINTERPRETED_RMODE_CONVERSION,bvfloat,i24,$fp2ui);
  DECLARE(UNINTERPRETED_RMODE_CONVERSION,bvfloat,i16,$fp2ui);
  DECLARE(UNINTERPRETED_RMODE_CONVERSION,bvfloat,i8,$fp2ui);
  DECLARE(UNINTERPRETED_RMODE_CONVERSION,bvfloat,i1,$fp2ui);
  DECLARE(UNINTERPRETED_RMODE_CONVERSION,bvdouble,i128,$fp2si);
  DECLARE(UNINTERPRETED_RMODE_CONVERSION,bvdouble,i96,$fp2si);
  DECLARE(UNINTERPRETED_RMODE_CONVERSION,bvdouble,i88,$fp2si);
  DECLARE(UNINTERPRETED_RMODE_CONVERSION,bvdouble,i64,$fp2si);
  DECLARE(UNINTERPRETED_RMODE_CONVERSION,bvdouble,i56,$fp2si);
  DECLARE(UNINTERPRETED_RMODE_CONVERSION,bvdouble,i48,$fp2si);
  DECLARE(UNINTERPRETED_RMODE_CONVERSION,bvdouble,i40,$fp2si);
  DECLARE(UNINTERPRETED_RMODE_CONVERSION,bvdouble,i32,$fp2si);
  DECLARE(UNINTERPRETED_RMODE_CONVERSION,bvdouble,i24,$fp2si);
  DECLARE(UNINTERPRETED_RMODE_CONVERSION,bvdouble,i16,$fp2si);
  DECLARE(UNINTERPRETED_RMODE_CONVERSION,bvdouble,i8,$fp2si);
  DECLARE(UNINTERPRETED_RMODE_CONVERSION,bvdouble,i1,$fp2si);
  DECLARE(UNINTERPRETED_RMODE_CONVERSION,bvdouble,i128,$fp2ui);
  DECLARE(UNINTERPRETED_RMODE_CONVERSION,bvdouble,i96,$fp2ui);
  DECLARE(UNINTERPRETED_RMODE_CONVERSION,bvdouble,i88,$fp2ui);
  DECLARE(UNINTERPRETED_RMODE_CONVERSION,bvdouble,i64,$fp2ui);
  DECLARE(UNINTERPRETED_RMODE_CONVERSION,bvdouble,i56,$fp2ui);
  DECLARE(UNINTERPRETED_RMODE_CONVERSION,bvdouble,i48,$fp2ui);
  DECLARE(UNINTERPRETED_RMODE_CONVERSION,bvdouble,i40,$fp2ui);
  DECLARE(UNINTERPRETED_RMODE_CONVERSION,bvdouble,i32,$fp2ui);
  DECLARE(UNINTERPRETED_RMODE_CONVERSION,bvdouble,i24,$fp2ui);
  DECLARE(UNINTERPRETED_RMODE_CONVERSION,bvdouble,i16,$fp2ui);
  DECLARE(UNINTERPRETED_RMODE_CONVERSION,bvdouble,i8,$fp2ui);
  DECLARE(UNINTERPRETED_RMODE_CONVERSION,bvdouble,i1,$fp2ui);
  DECLARE(UNINTERPRETED_RMODE_CONVERSION,bvlongdouble,i128,$fp2si);
  DECLARE(UNINTERPRETED_RMODE_CONVERSION,bvlongdouble,i96,$fp2si);
  DECLARE(UNINTERPRETED_RMODE_CONVERSION,bvlongdouble,i88,$fp2si);
  DECLARE(UNINTERPRETED_RMODE_CONVERSION,bvlongdouble,i64,$fp2si);
  DECLARE(UNINTERPRETED_RMODE_CONVERSION,bvlongdouble,i56,$fp2si);
  DECLARE(UNINTERPRETED_RMODE_CONVERSION,bvlongdouble,i48,$fp2si);
  DECLARE(UNINTERPRETED_RMODE_CONVERSION,bvlongdouble,i40,$fp2si);
  DECLARE(UNINTERPRETED_RMODE_CONVERSION,bvlongdouble,i32,$fp2si);
  DECLARE(UNINTERPRETED_RMODE_CONVERSION,bvlongdouble,i24,$fp2si);
  DECLARE(UNINTERPRETED_RMODE_CONVERSION,bvlongdouble,i16,$fp2si);
  DECLARE(UNINTERPRETED_RMODE_CONVERSION,bvlongdouble,i8,$fp2si);
  DECLARE(UNINTERPRETED_RMODE_CONVERSION,bvlongdouble,i1,$fp2si);
  DECLARE(UNINTERPRETED_RMODE_CONVERSION,bvlongdouble,i128,$fp2ui);
  DECLARE(UNINTERPRETED_RMODE_CONVERSION,bvlongdouble,i96,$fp2ui);
  DECLARE(UNINTERPRETED_RMODE_CONVERSION,bvlongdouble,i88,$fp2ui);
  DECLARE(UNINTERPRETED_RMODE_CONVERSION,bvlongdouble,i64,$fp2ui);
  DECLARE(UNINTERPRETED_RMODE_CONVERSION,bvlongdouble,i56,$fp2ui);
  DECLARE(UNINTERPRETED_RMODE_CONVERSION,bvlongdouble,i48,$fp2ui);
  DECLARE(UNINTERPRETED_RMODE_CONVERSION,bvlongdouble,i40,$fp2ui);
  DECLARE(UNINTERPRETED_RMODE_CONVERSION,bvlongdouble,i32,$fp2ui);
  DECLARE(UNINTERPRETED_RMODE_CONVERSION,bvlongdouble,i24,$fp2ui);
  DECLARE(UNINTERPRETED_RMODE_CONVERSION,bvlongdouble,i16,$fp2ui);
  DECLARE(UNINTERPRETED_RMODE_CONVERSION,bvlongdouble,i8,$fp2ui);
  DECLARE(UNINTERPRETED_RMODE_CONVERSION,bvlongdouble,i1,$fp2ui);
  // Warning: undefined behaviors can occur
  // https://llvm.org/docs/LangRef.html#uitofp-to-instruction
  DECLARE(BUILTIN_RMODE_CONVERSION, bv128, bvfloat, $ui2fp,(_ to_fp_unsigned 8 24));
  DECLARE(BUILTIN_RMODE_CONVERSION, bv96, bvfloat, $ui2fp,(_ to_fp_unsigned 8 24));
  DECLARE(BUILTIN_RMODE_CONVERSION, bv88, bvfloat, $ui2fp,(_ to_fp_unsigned 8 24));
  DECLARE(BUILTIN_RMODE_CONVERSION, bv64, bvfloat, $ui2fp,(_ to_fp_unsigned 8 24));
  DECLARE(BUILTIN_RMODE_CONVERSION, bv56, bvfloat, $ui2fp,(_ to_fp_unsigned 8 24));
  DECLARE(BUILTIN_RMODE_CONVERSION, bv48, bvfloat, $ui2fp,(_ to_fp_unsigned 8 24));
  DECLARE(BUILTIN_RMODE_CONVERSION, bv40, bvfloat, $ui2fp,(_ to_fp_unsigned 8 24));
  DECLARE(BUILTIN_RMODE_CONVERSION, bv32, bvfloat, $ui2fp,(_ to_fp_unsigned 8 24));
  DECLARE(BUILTIN_RMODE_CONVERSION, bv24, bvfloat, $ui2fp,(_ to_fp_unsigned 8 24));
  DECLARE(BUILTIN_RMODE_CONVERSION, bv16, bvfloat, $ui2fp,(_ to_fp_unsigned 8 24));
  DECLARE(BUILTIN_RMODE_CONVERSION, bv8, bvfloat, $ui2fp,(_ to_fp_unsigned 8 24));
  DECLARE(BUILTIN_RMODE_CONVERSION, bv1, bvfloat, $ui2fp,(_ to_fp_unsigned 8 24));
  DECLARE(BUILTIN_RMODE_CONVERSION, bv128, bvfloat, $si2fp,(_ to_fp 8 24));
  DECLARE(BUILTIN_RMODE_CONVERSION, bv96, bvfloat, $si2fp,(_ to_fp 8 24));
  DECLARE(BUILTIN_RMODE_CONVERSION, bv88, bvfloat, $si2fp,(_ to_fp 8 24));
  DECLARE(BUILTIN_RMODE_CONVERSION, bv64, bvfloat, $si2fp,(_ to_fp 8 24));
  DECLARE(BUILTIN_RMODE_CONVERSION, bv56, bvfloat, $si2fp,(_ to_fp 8 24));
  DECLARE(BUILTIN_RMODE_CONVERSION, bv48, bvfloat, $si2fp,(_ to_fp 8 24));
  DECLARE(BUILTIN_RMODE_CONVERSION, bv40, bvfloat, $si2fp,(_ to_fp 8 24));
  DECLARE(BUILTIN_RMODE_CONVERSION, bv32, bvfloat, $si2fp,(_ to_fp 8 24));
  DECLARE(BUILTIN_RMODE_CONVERSION, bv24, bvfloat, $si2fp,(_ to_fp 8 24));
  DECLARE(BUILTIN_RMODE_CONVERSION, bv16, bvfloat, $si2fp,(_ to_fp 8 24));
  DECLARE(BUILTIN_RMODE_CONVERSION, bv8, bvfloat, $si2fp,(_ to_fp 8 24));
  DECLARE(BUILTIN_RMODE_CONVERSION, bv1, bvfloat, $si2fp,(_ to_fp 8 24));
  DECLARE(BUILTIN_RMODE_CONVERSION, bv128, bvdouble, $ui2fp,(_ to_fp_unsigned 11 53));
  DECLARE(BUILTIN_RMODE_CONVERSION, bv96, bvdouble, $ui2fp,(_ to_fp_unsigned 11 53));
  DECLARE(BUILTIN_RMODE_CONVERSION, bv88, bvdouble, $ui2fp,(_ to_fp_unsigned 11 53));
  DECLARE(BUILTIN_RMODE_CONVERSION, bv64, bvdouble, $ui2fp,(_ to_fp_unsigned 11 53));
  DECLARE(BUILTIN_RMODE_CONVERSION, bv56, bvdouble, $ui2fp,(_ to_fp_unsigned 11 53));
  DECLARE(BUILTIN_RMODE_CONVERSION, bv48, bvdouble, $ui2fp,(_ to_fp_unsigned 11 53));
  DECLARE(BUILTIN_RMODE_CONVERSION, bv40, bvdouble, $ui2fp,(_ to_fp_unsigned 11 53));
  DECLARE(BUILTIN_RMODE_CONVERSION, bv32, bvdouble, $ui2fp,(_ to_fp_unsigned 11 53));
  DECLARE(BUILTIN_RMODE_CONVERSION, bv24, bvdouble, $ui2fp,(_ to_fp_unsigned 11 53));
  DECLARE(BUILTIN_RMODE_CONVERSION, bv16, bvdouble, $ui2fp,(_ to_fp_unsigned 11 53));
  DECLARE(BUILTIN_RMODE_CONVERSION, bv8, bvdouble, $ui2fp,(_ to_fp_unsigned 11 53));
  DECLARE(BUILTIN_RMODE_CONVERSION, bv1, bvdouble, $ui2fp,(_ to_fp_unsigned 11 53));
  DECLARE(BUILTIN_RMODE_CONVERSION, bv128, bvdouble, $si2fp,(_ to_fp 11 53));
  DECLARE(BUILTIN_RMODE_CONVERSION, bv96, bvdouble, $si2fp,(_ to_fp 11 53));
  DECLARE(BUILTIN_RMODE_CONVERSION, bv88, bvdouble, $si2fp,(_ to_fp 11 53));
  DECLARE(BUILTIN_RMODE_CONVERSION, bv64, bvdouble, $si2fp,(_ to_fp 11 53));
  DECLARE(BUILTIN_RMODE_CONVERSION, bv56, bvdouble, $si2fp,(_ to_fp 11 53));
  DECLARE(BUILTIN_RMODE_CONVERSION, bv48, bvdouble, $si2fp,(_ to_fp 11 53));
  DECLARE(BUILTIN_RMODE_CONVERSION, bv40, bvdouble, $si2fp,(_ to_fp 11 53));
  DECLARE(BUILTIN_RMODE_CONVERSION, bv32, bvdouble, $si2fp,(_ to_fp 11 53));
  DECLARE(BUILTIN_RMODE_CONVERSION, bv24, bvdouble, $si2fp,(_ to_fp 11 53));
  DECLARE(BUILTIN_RMODE_CONVERSION, bv16, bvdouble, $si2fp,(_ to_fp 11 53));
  DECLARE(BUILTIN_RMODE_CONVERSION, bv8, bvdouble, $si2fp,(_ to_fp 11 53));
  DECLARE(BUILTIN_RMODE_CONVERSION, bv1, bvdouble, $si2fp,(_ to_fp 11 53));
  DECLARE(BUILTIN_RMODE_CONVERSION, bv128, bvlongdouble, $ui2fp,(_ to_fp_unsigned 11 53));
  DECLARE(BUILTIN_RMODE_CONVERSION, bv96, bvlongdouble, $ui2fp,(_ to_fp_unsigned 11 53));
  DECLARE(BUILTIN_RMODE_CONVERSION, bv88, bvlongdouble, $ui2fp,(_ to_fp_unsigned 11 53));
  DECLARE(BUILTIN_RMODE_CONVERSION, bv64, bvlongdouble, $ui2fp,(_ to_fp_unsigned 11 53));
  DECLARE(BUILTIN_RMODE_CONVERSION, bv56, bvlongdouble, $ui2fp,(_ to_fp_unsigned 11 53));
  DECLARE(BUILTIN_RMODE_CONVERSION, bv48, bvlongdouble, $ui2fp,(_ to_fp_unsigned 11 53));
  DECLARE(BUILTIN_RMODE_CONVERSION, bv40, bvlongdouble, $ui2fp,(_ to_fp_unsigned 11 53));
  DECLARE(BUILTIN_RMODE_CONVERSION, bv32, bvlongdouble, $ui2fp,(_ to_fp_unsigned 11 53));
  DECLARE(BUILTIN_RMODE_CONVERSION, bv24, bvlongdouble, $ui2fp,(_ to_fp_unsigned 11 53));
  DECLARE(BUILTIN_RMODE_CONVERSION, bv16, bvlongdouble, $ui2fp,(_ to_fp_unsigned 11 53));
  DECLARE(BUILTIN_RMODE_CONVERSION, bv8, bvlongdouble, $ui2fp,(_ to_fp_unsigned 11 53));
  DECLARE(BUILTIN_RMODE_CONVERSION, bv1, bvlongdouble, $ui2fp,(_ to_fp_unsigned 11 53));
  DECLARE(BUILTIN_RMODE_CONVERSION, bv128, bvlongdouble, $si2fp,(_ to_fp 11 53));
  DECLARE(BUILTIN_RMODE_CONVERSION, bv96, bvlongdouble, $si2fp,(_ to_fp 11 53));
  DECLARE(BUILTIN_RMODE_CONVERSION, bv88, bvlongdouble, $si2fp,(_ to_fp 11 53));
  DECLARE(BUILTIN_RMODE_CONVERSION, bv64, bvlongdouble, $si2fp,(_ to_fp 11 53));
  DECLARE(BUILTIN_RMODE_CONVERSION, bv56, bvlongdouble, $si2fp,(_ to_fp 11 53));
  DECLARE(BUILTIN_RMODE_CONVERSION, bv48, bvlongdouble, $si2fp,(_ to_fp 11 53));
  DECLARE(BUILTIN_RMODE_CONVERSION, bv40, bvlongdouble, $si2fp,(_ to_fp 11 53));
  DECLARE(BUILTIN_RMODE_CONVERSION, bv32, bvlongdouble, $si2fp,(_ to_fp 11 53));
  DECLARE(BUILTIN_RMODE_CONVERSION, bv24, bvlongdouble, $si2fp,(_ to_fp 11 53));
  DECLARE(BUILTIN_RMODE_CONVERSION, bv16, bvlongdouble, $si2fp,(_ to_fp 11 53));
  DECLARE(BUILTIN_RMODE_CONVERSION, bv8, bvlongdouble, $si2fp,(_ to_fp 11 53));
  DECLARE(BUILTIN_RMODE_CONVERSION, bv1, bvlongdouble, $si2fp,(_ to_fp 11 53));
  // Warning: integer-encoding fixes needed here
  DECLARE(UNINTERPRETED_RMODE_CONVERSION, i128, bvfloat, $ui2fp);
  DECLARE(UNINTERPRETED_RMODE_CONVERSION, i96, bvfloat, $ui2fp);
  DECLARE(UNINTERPRETED_RMODE_CONVERSION, i88, bvfloat, $ui2fp);
  DECLARE(UNINTERPRETED_RMODE_CONVERSION, i64, bvfloat, $ui2fp);
  DECLARE(UNINTERPRETED_RMODE_CONVERSION, i56, bvfloat, $ui2fp);
  DECLARE(UNINTERPRETED_RMODE_CONVERSION, i48, bvfloat, $ui2fp);
  DECLARE(UNINTERPRETED_RMODE_CONVERSION, i40, bvfloat, $ui2fp);
  DECLARE(UNINTERPRETED_RMODE_CONVERSION, i32, bvfloat, $ui2fp);
  DECLARE(UNINTERPRETED_RMODE_CONVERSION, i24, bvfloat, $ui2fp);
  DECLARE(UNINTERPRETED_RMODE_CONVERSION, i16, bvfloat, $ui2fp);
  DECLARE(UNINTERPRETED_RMODE_CONVERSION, i8, bvfloat, $ui2fp);
  DECLARE(UNINTERPRETED_RMODE_CONVERSION, i1, bvfloat, $ui2fp);
  DECLARE(UNINTERPRETED_RMODE_CONVERSION, i128, bvfloat, $si2fp);
  DECLARE(UNINTERPRETED_RMODE_CONVERSION, i96, bvfloat, $si2fp);
  DECLARE(UNINTERPRETED_RMODE_CONVERSION, i88, bvfloat, $si2fp);
  DECLARE(UNINTERPRETED_RMODE_CONVERSION, i64, bvfloat, $si2fp);
  DECLARE(UNINTERPRETED_RMODE_CONVERSION, i56, bvfloat, $si2fp);
  DECLARE(UNINTERPRETED_RMODE_CONVERSION, i48, bvfloat, $si2fp);
  DECLARE(UNINTERPRETED_RMODE_CONVERSION, i40, bvfloat, $si2fp);
  DECLARE(UNINTERPRETED_RMODE_CONVERSION, i32, bvfloat, $si2fp);
  DECLARE(UNINTERPRETED_RMODE_CONVERSION, i24, bvfloat, $si2fp);
  DECLARE(UNINTERPRETED_RMODE_CONVERSION, i16, bvfloat, $si2fp);
  DECLARE(UNINTERPRETED_RMODE_CONVERSION, i8, bvfloat, $si2fp);
  DECLARE(UNINTERPRETED_RMODE_CONVERSION, i1, bvfloat, $si2fp);
  DECLARE(UNINTERPRETED_RMODE_CONVERSION, i128, bvdouble, $ui2fp);
  DECLARE(UNINTERPRETED_RMODE_CONVERSION, i96, bvdouble, $ui2fp);
  DECLARE(UNINTERPRETED_RMODE_CONVERSION, i88, bvdouble, $ui2fp);
  DECLARE(UNINTERPRETED_RMODE_CONVERSION, i64, bvdouble, $ui2fp);
  DECLARE(UNINTERPRETED_RMODE_CONVERSION, i56, bvdouble, $ui2fp);
  DECLARE(UNINTERPRETED_RMODE_CONVERSION, i48, bvdouble, $ui2fp);
  DECLARE(UNINTERPRETED_RMODE_CONVERSION, i40, bvdouble, $ui2fp);
  DECLARE(UNINTERPRETED_RMODE_CONVERSION, i32, bvdouble, $ui2fp);
  DECLARE(UNINTERPRETED_RMODE_CONVERSION, i24, bvdouble, $ui2fp);
  DECLARE(UNINTERPRETED_RMODE_CONVERSION, i16, bvdouble, $ui2fp);
  DECLARE(UNINTERPRETED_RMODE_CONVERSION, i8, bvdouble, $ui2fp);
  DECLARE(UNINTERPRETED_RMODE_CONVERSION, i1, bvdouble, $ui2fp);
  DECLARE(UNINTERPRETED_RMODE_CONVERSION, i128, bvdouble, $si2fp);
  DECLARE(UNINTERPRETED_RMODE_CONVERSION, i96, bvdouble, $si2fp);
  DECLARE(UNINTERPRETED_RMODE_CONVERSION, i88, bvdouble, $si2fp);
  DECLARE(UNINTERPRETED_RMODE_CONVERSION, i64, bvdouble, $si2fp);
  DECLARE(UNINTERPRETED_RMODE_CONVERSION, i56, bvdouble, $si2fp);
  DECLARE(UNINTERPRETED_RMODE_CONVERSION, i48, bvdouble, $si2fp);
  DECLARE(UNINTERPRETED_RMODE_CONVERSION, i40, bvdouble, $si2fp);
  DECLARE(UNINTERPRETED_RMODE_CONVERSION, i32, bvdouble, $si2fp);
  DECLARE(UNINTERPRETED_RMODE_CONVERSION, i24, bvdouble, $si2fp);
  DECLARE(UNINTERPRETED_RMODE_CONVERSION, i16, bvdouble, $si2fp);
  DECLARE(UNINTERPRETED_RMODE_CONVERSION, i8, bvdouble, $si2fp);
  DECLARE(UNINTERPRETED_RMODE_CONVERSION, i1, bvdouble, $si2fp);
  DECLARE(UNINTERPRETED_RMODE_CONVERSION, i128, bvlongdouble, $ui2fp);
  DECLARE(UNINTERPRETED_RMODE_CONVERSION, i96, bvlongdouble, $ui2fp);
  DECLARE(UNINTERPRETED_RMODE_CONVERSION, i88, bvlongdouble, $ui2fp);
  DECLARE(UNINTERPRETED_RMODE_CONVERSION, i64, bvlongdouble, $ui2fp);
  DECLARE(UNINTERPRETED_RMODE_CONVERSION, i56, bvlongdouble, $ui2fp);
  DECLARE(UNINTERPRETED_RMODE_CONVERSION, i48, bvlongdouble, $ui2fp);
  DECLARE(UNINTERPRETED_RMODE_CONVERSION, i40, bvlongdouble, $ui2fp);
  DECLARE(UNINTERPRETED_RMODE_CONVERSION, i32, bvlongdouble, $ui2fp);
  DECLARE(UNINTERPRETED_RMODE_CONVERSION, i24, bvlongdouble, $ui2fp);
  DECLARE(UNINTERPRETED_RMODE_CONVERSION, i16, bvlongdouble, $ui2fp);
  DECLARE(UNINTERPRETED_RMODE_CONVERSION, i8, bvlongdouble, $ui2fp);
  DECLARE(UNINTERPRETED_RMODE_CONVERSION, i1, bvlongdouble, $ui2fp);
  DECLARE(UNINTERPRETED_RMODE_CONVERSION, i128, bvlongdouble, $si2fp);
  DECLARE(UNINTERPRETED_RMODE_CONVERSION, i96, bvlongdouble, $si2fp);
  DECLARE(UNINTERPRETED_RMODE_CONVERSION, i88, bvlongdouble, $si2fp);
  DECLARE(UNINTERPRETED_RMODE_CONVERSION, i64, bvlongdouble, $si2fp);
  DECLARE(UNINTERPRETED_RMODE_CONVERSION, i56, bvlongdouble, $si2fp);
  DECLARE(UNINTERPRETED_RMODE_CONVERSION, i48, bvlongdouble, $si2fp);
  DECLARE(UNINTERPRETED_RMODE_CONVERSION, i40, bvlongdouble, $si2fp);
  DECLARE(UNINTERPRETED_RMODE_CONVERSION, i32, bvlongdouble, $si2fp);
  DECLARE(UNINTERPRETED_RMODE_CONVERSION, i24, bvlongdouble, $si2fp);
  DECLARE(UNINTERPRETED_RMODE_CONVERSION, i16, bvlongdouble, $si2fp);
  DECLARE(UNINTERPRETED_RMODE_CONVERSION, i8, bvlongdouble, $si2fp);
  DECLARE(UNINTERPRETED_RMODE_CONVERSION, i1, bvlongdouble, $si2fp);

  #if defined(__LP64__) || defined(_LP64) || defined(_WIN64)
    D("function {:builtin \"(_ fp.to_sbv 64)\"} $lround.bvfloat(rmode, bvfloat) returns (bv64);");
    D("function {:builtin \"(_ fp.to_sbv 64)\"} $lround.bvdouble(rmode, bvdouble) returns (bv64);");
    D("function {:builtin \"(_ fp.to_sbv 64)\"} $lround.bvlongdouble(rmode, bvlongdouble) returns (bv64);");
  #else
    D("function {:builtin \"(_ fp.to_sbv 32)\"} $lround.bvfloat(rmode, bvfloat) returns (bv32);");
    D("function {:builtin \"(_ fp.to_sbv 32)\"} $lround.bvdouble(rmode, bvdouble) returns (bv32);");
    D("function {:builtin \"(_ fp.to_sbv 32)\"} $lround.bvlongdouble(rmode, bvlongdouble) returns (bv32);");
  #endif

#else
  // Non-bit-precise modeling of floating-points

  D("function $fp(ipart:int, fpart:int, epart:int) returns (float);");
  DECLARE(UNINTERPRETED_BINARY_OP,float,$fadd);
  DECLARE(UNINTERPRETED_BINARY_OP,float,$fsub);
  DECLARE(UNINTERPRETED_BINARY_OP,float,$fmul);
  DECLARE(UNINTERPRETED_BINARY_OP,float,$fdiv);
  DECLARE(UNINTERPRETED_BINARY_OP,float,$frem);
  DECLARE(INLINE_BINARY_COMP,float,$ffalse,{false});
  DECLARE(INLINE_BINARY_COMP,float,$ftrue,{true});
  DECLARE(UNINTERPRETED_BINARY_COMP,float,$foeq);
  DECLARE(UNINTERPRETED_BINARY_COMP,float,$foge);
  DECLARE(UNINTERPRETED_BINARY_COMP,float,$fogt);
  DECLARE(UNINTERPRETED_BINARY_COMP,float,$fole);
  DECLARE(UNINTERPRETED_BINARY_COMP,float,$folt);
  DECLARE(UNINTERPRETED_BINARY_COMP,float,$fone);
  DECLARE(UNINTERPRETED_BINARY_COMP,float,$ford);
  DECLARE(UNINTERPRETED_BINARY_COMP,float,$fueq);
  DECLARE(UNINTERPRETED_BINARY_COMP,float,$fuge);
  DECLARE(UNINTERPRETED_BINARY_COMP,float,$fugt);
  DECLARE(UNINTERPRETED_BINARY_COMP,float,$fule);
  DECLARE(UNINTERPRETED_BINARY_COMP,float,$fult);
  DECLARE(UNINTERPRETED_BINARY_COMP,float,$fune);
  DECLARE(UNINTERPRETED_BINARY_COMP,float,$funo);

  DECLARE(UNINTERPRETED_CONVERSION,float,i128,$fp2si);
  DECLARE(UNINTERPRETED_CONVERSION,float,i128,$fp2ui);
  DECLARE(UNINTERPRETED_CONVERSION,float,i96,$fp2si);
  DECLARE(UNINTERPRETED_CONVERSION,float,i96,$fp2ui);
  DECLARE(UNINTERPRETED_CONVERSION,float,i88,$fp2si);
  DECLARE(UNINTERPRETED_CONVERSION,float,i88,$fp2ui);
  DECLARE(UNINTERPRETED_CONVERSION,float,i64,$fp2si);
  DECLARE(UNINTERPRETED_CONVERSION,float,i64,$fp2ui);
  DECLARE(UNINTERPRETED_CONVERSION,float,i56,$fp2si);
  DECLARE(UNINTERPRETED_CONVERSION,float,i56,$fp2ui);
  DECLARE(UNINTERPRETED_CONVERSION,float,i48,$fp2si);
  DECLARE(UNINTERPRETED_CONVERSION,float,i48,$fp2ui);
  DECLARE(UNINTERPRETED_CONVERSION,float,i40,$fp2si);
  DECLARE(UNINTERPRETED_CONVERSION,float,i40,$fp2ui);
  DECLARE(UNINTERPRETED_CONVERSION,float,i32,$fp2si);
  DECLARE(UNINTERPRETED_CONVERSION,float,i32,$fp2ui);
  DECLARE(UNINTERPRETED_CONVERSION,float,i24,$fp2si);
  DECLARE(UNINTERPRETED_CONVERSION,float,i24,$fp2ui);
  DECLARE(UNINTERPRETED_CONVERSION,float,i16,$fp2si);
  DECLARE(UNINTERPRETED_CONVERSION,float,i16,$fp2ui);
  DECLARE(UNINTERPRETED_CONVERSION,float,i8,$fp2si);
  DECLARE(UNINTERPRETED_CONVERSION,float,i8,$fp2ui);
  DECLARE(UNINTERPRETED_CONVERSION,float,i1,$fp2si);
  DECLARE(UNINTERPRETED_CONVERSION,float,i1,$fp2ui);
  DECLARE(UNINTERPRETED_CONVERSION,i128,float,$si2fp);
  DECLARE(UNINTERPRETED_CONVERSION,i128,float,$ui2fp);
  DECLARE(UNINTERPRETED_CONVERSION,i96,float,$si2fp);
  DECLARE(UNINTERPRETED_CONVERSION,i96,float,$ui2fp);
  DECLARE(UNINTERPRETED_CONVERSION,i88,float,$si2fp);
  DECLARE(UNINTERPRETED_CONVERSION,i88,float,$ui2fp);
  DECLARE(UNINTERPRETED_CONVERSION,i64,float,$si2fp);
  DECLARE(UNINTERPRETED_CONVERSION,i64,float,$ui2fp);
  DECLARE(UNINTERPRETED_CONVERSION,i56,float,$si2fp);
  DECLARE(UNINTERPRETED_CONVERSION,i56,float,$ui2fp);
  DECLARE(UNINTERPRETED_CONVERSION,i48,float,$si2fp);
  DECLARE(UNINTERPRETED_CONVERSION,i48,float,$ui2fp);
  DECLARE(UNINTERPRETED_CONVERSION,i40,float,$si2fp);
  DECLARE(UNINTERPRETED_CONVERSION,i40,float,$ui2fp);
  DECLARE(UNINTERPRETED_CONVERSION,i32,float,$si2fp);
  DECLARE(UNINTERPRETED_CONVERSION,i32,float,$ui2fp);
  DECLARE(UNINTERPRETED_CONVERSION,i24,float,$si2fp);
  DECLARE(UNINTERPRETED_CONVERSION,i24,float,$ui2fp);
  DECLARE(UNINTERPRETED_CONVERSION,i16,float,$si2fp);
  DECLARE(UNINTERPRETED_CONVERSION,i16,float,$ui2fp);
  DECLARE(UNINTERPRETED_CONVERSION,i8,float,$si2fp);
  DECLARE(UNINTERPRETED_CONVERSION,i8,float,$ui2fp);
  DECLARE(UNINTERPRETED_CONVERSION,i1,float,$si2fp);
  DECLARE(UNINTERPRETED_CONVERSION,i1,float,$ui2fp);
  DECLARE(UNINTERPRETED_CONVERSION,float,bv128,$fp2si);
  DECLARE(UNINTERPRETED_CONVERSION,float,bv128,$fp2ui);
  DECLARE(UNINTERPRETED_CONVERSION,float,bv96,$fp2si);
  DECLARE(UNINTERPRETED_CONVERSION,float,bv96,$fp2ui);
  DECLARE(UNINTERPRETED_CONVERSION,float,bv88,$fp2si);
  DECLARE(UNINTERPRETED_CONVERSION,float,bv88,$fp2ui);
  DECLARE(UNINTERPRETED_CONVERSION,float,bv64,$fp2si);
  DECLARE(UNINTERPRETED_CONVERSION,float,bv64,$fp2ui);
  DECLARE(UNINTERPRETED_CONVERSION,float,bv56,$fp2si);
  DECLARE(UNINTERPRETED_CONVERSION,float,bv56,$fp2ui);
  DECLARE(UNINTERPRETED_CONVERSION,float,bv48,$fp2si);
  DECLARE(UNINTERPRETED_CONVERSION,float,bv48,$fp2ui);
  DECLARE(UNINTERPRETED_CONVERSION,float,bv40,$fp2si);
  DECLARE(UNINTERPRETED_CONVERSION,float,bv40,$fp2ui);
  DECLARE(UNINTERPRETED_CONVERSION,float,bv32,$fp2si);
  DECLARE(UNINTERPRETED_CONVERSION,float,bv32,$fp2ui);
  DECLARE(UNINTERPRETED_CONVERSION,float,bv24,$fp2si);
  DECLARE(UNINTERPRETED_CONVERSION,float,bv24,$fp2ui);
  DECLARE(UNINTERPRETED_CONVERSION,float,bv16,$fp2si);
  DECLARE(UNINTERPRETED_CONVERSION,float,bv16,$fp2ui);
  DECLARE(UNINTERPRETED_CONVERSION,float,bv8,$fp2si);
  DECLARE(UNINTERPRETED_CONVERSION,float,bv8,$fp2ui);
  DECLARE(UNINTERPRETED_CONVERSION,float,bv1,$fp2si);
  DECLARE(UNINTERPRETED_CONVERSION,float,bv1,$fp2ui);
  DECLARE(UNINTERPRETED_CONVERSION,bv128,float,$si2fp);
  DECLARE(UNINTERPRETED_CONVERSION,bv128,float,$ui2fp);
  DECLARE(UNINTERPRETED_CONVERSION,bv96,float,$si2fp);
  DECLARE(UNINTERPRETED_CONVERSION,bv96,float,$ui2fp);
  DECLARE(UNINTERPRETED_CONVERSION,bv88,float,$si2fp);
  DECLARE(UNINTERPRETED_CONVERSION,bv88,float,$ui2fp);
  DECLARE(UNINTERPRETED_CONVERSION,bv64,float,$si2fp);
  DECLARE(UNINTERPRETED_CONVERSION,bv64,float,$ui2fp);
  DECLARE(UNINTERPRETED_CONVERSION,bv56,float,$si2fp);
  DECLARE(UNINTERPRETED_CONVERSION,bv56,float,$ui2fp);
  DECLARE(UNINTERPRETED_CONVERSION,bv48,float,$si2fp);
  DECLARE(UNINTERPRETED_CONVERSION,bv48,float,$ui2fp);
  DECLARE(UNINTERPRETED_CONVERSION,bv40,float,$si2fp);
  DECLARE(UNINTERPRETED_CONVERSION,bv40,float,$ui2fp);
  DECLARE(UNINTERPRETED_CONVERSION,bv32,float,$si2fp);
  DECLARE(UNINTERPRETED_CONVERSION,bv32,float,$ui2fp);
  DECLARE(UNINTERPRETED_CONVERSION,bv24,float,$si2fp);
  DECLARE(UNINTERPRETED_CONVERSION,bv24,float,$ui2fp);
  DECLARE(UNINTERPRETED_CONVERSION,bv16,float,$si2fp);
  DECLARE(UNINTERPRETED_CONVERSION,bv16,float,$ui2fp);
  DECLARE(UNINTERPRETED_CONVERSION,bv8,float,$si2fp);
  DECLARE(UNINTERPRETED_CONVERSION,bv8,float,$ui2fp);
  DECLARE(UNINTERPRETED_CONVERSION,bv1,float,$si2fp);
  DECLARE(UNINTERPRETED_CONVERSION,bv1,float,$ui2fp);
  DECLARE(UNINTERPRETED_CONVERSION,float,float,$fptrunc);
  DECLARE(UNINTERPRETED_CONVERSION,float,float,$fpext);

  DECLARE(UNINTERPRETED_CONVERSION,float,i1,$bitcast);
  DECLARE(UNINTERPRETED_CONVERSION,float,bv1,$bitcast);
  DECLARE(UNINTERPRETED_CONVERSION,i1,float,$bitcast);
  DECLARE(UNINTERPRETED_CONVERSION,bv1,float,$bitcast);
  DECLARE(UNINTERPRETED_CONVERSION,float,i8,$bitcast);
  DECLARE(UNINTERPRETED_CONVERSION,float,bv8,$bitcast);
  DECLARE(UNINTERPRETED_CONVERSION,i8,float,$bitcast);
  DECLARE(UNINTERPRETED_CONVERSION,bv8,float,$bitcast);
  DECLARE(UNINTERPRETED_CONVERSION,float,i16,$bitcast);
  DECLARE(UNINTERPRETED_CONVERSION,float,bv16,$bitcast);
  DECLARE(UNINTERPRETED_CONVERSION,i16,float,$bitcast);
  DECLARE(UNINTERPRETED_CONVERSION,bv16,float,$bitcast);
  DECLARE(UNINTERPRETED_CONVERSION,float,i32,$bitcast);
  DECLARE(UNINTERPRETED_CONVERSION,float,bv32,$bitcast);
  DECLARE(UNINTERPRETED_CONVERSION,i32,float,$bitcast);
  DECLARE(UNINTERPRETED_CONVERSION,bv32,float,$bitcast);
  DECLARE(UNINTERPRETED_CONVERSION,float,i64,$bitcast);
  DECLARE(UNINTERPRETED_CONVERSION,float,bv64,$bitcast);
  DECLARE(UNINTERPRETED_CONVERSION,i64,float,$bitcast);
  DECLARE(UNINTERPRETED_CONVERSION,bv64,float,$bitcast);

#ifndef NO_FORALL
  D("axiom (forall f1, f2: float :: $foeq.float.bool(f1,f2) <==> !$fune.float.bool(f1,f2));");
  D("axiom (forall f1, f2: float :: $fone.float.bool(f1,f2) <==> !$fueq.float.bool(f1,f2));");
  D("axiom (forall f1, f2: float :: $fogt.float.bool(f1,f2) <==> !$fule.float.bool(f1,f2));");
  D("axiom (forall f1, f2: float :: $foge.float.bool(f1,f2) <==> !$fult.float.bool(f1,f2));");
  D("axiom (forall f1, f2: float :: $folt.float.bool(f1,f2) <==> !$fuge.float.bool(f1,f2));");
  D("axiom (forall f1, f2: float :: $fole.float.bool(f1,f2) <==> !$fugt.float.bool(f1,f2));");
  D("axiom (forall f1, f2: float :: $ford.float.bool(f1,f2) <==> !$funo.float.bool(f1,f2));");
  D("axiom (forall f: float, i: i8 :: $bitcast.float.i8(f) == i <==> $bitcast.i8.float(i) == f);");
  // TODO: add proper axiom for float/bv8 conversions
#endif

#endif

  // Memory Model
  D("const $GLOBALS_BOTTOM: ref;");
  D("const $EXTERNS_BOTTOM: ref;");
  D("const $MALLOC_TOP: ref;");
  D("function {:inline} $isExternal(p: ref) returns (bool) {$slt.ref.bool(p,$EXTERNS_BOTTOM)}");

  DECLARE_EACH_INT_TYPE(SAFE_LOAD_OP, $load, { M[p] })
  DECLARE_EACH_BV_TYPE(SAFE_LOAD_OP, $load, { M[p] })
  DECLARE_UNSAFE_LOADS
  DECLARE(UNSAFE_LOAD_OP, bv8, $load.bytes, { M[p] });
  DECLARE(UNSAFE_LOAD_OP, bv1, $load.bytes, { $trunc.bv8.bv1(M[p]) });

  DECLARE_EACH_INT_TYPE(SAFE_STORE_OP, $store, { M[p := v] })
  DECLARE_EACH_BV_TYPE(SAFE_STORE_OP, $store, { M[p := v] })
  DECLARE_UNSAFE_STORES
  DECLARE(UNSAFE_STORE_OP, bv8, $store.bytes, {M[p := v]});
  DECLARE(UNSAFE_STORE_OP, bv1, $store.bytes, {M[p := $zext.bv1.bv8(v)]});

  D("function {:inline} $load.ref(M: [ref] ref, p: ref) returns (ref) { M[p] }");
  D("function {:inline} $store.ref(M: [ref] ref, p: ref, v: ref) returns ([ref] ref) { M[p := v] }");

#if FLOAT_ENABLED
  DECLARE(UNINTERPRETED_CONVERSION,bvhalf,bv16,$bitcast);
  DECLARE(UNINTERPRETED_CONVERSION,bvfloat,bv32,$bitcast);
  DECLARE(UNINTERPRETED_CONVERSION,bvdouble,bv64,$bitcast);
  DECLARE(UNINTERPRETED_CONVERSION,bvlongdouble,bv80,$bitcast);
  DECLARE(BUILTIN_CONVERSION,bv16,bvhalf,$bitcast,(_ to_fp 5 11));
  DECLARE(BUILTIN_CONVERSION,bv32,bvfloat,$bitcast,(_ to_fp 8 24));
  DECLARE(BUILTIN_CONVERSION,bv64,bvdouble,$bitcast,(_ to_fp 11 53));
  DECLARE(BUILTIN_CONVERSION,bv80,bvlongdouble,$bitcast,(_ to_fp 15 65));
  DECLARE(UNINTERPRETED_CONVERSION,bvhalf,i16,$bitcast);
  DECLARE(UNINTERPRETED_CONVERSION,bvfloat,i32,$bitcast);
  DECLARE(UNINTERPRETED_CONVERSION,bvdouble,i64,$bitcast);
  DECLARE(UNINTERPRETED_CONVERSION,bvlongdouble,i80,$bitcast);
  DECLARE(UNINTERPRETED_CONVERSION,i16,bvhalf,$bitcast);
  DECLARE(UNINTERPRETED_CONVERSION,i32,bvfloat,$bitcast);
  DECLARE(UNINTERPRETED_CONVERSION,i64,bvdouble,$bitcast);
  DECLARE(UNINTERPRETED_CONVERSION,i80,bvlongdouble,$bitcast);
  D("axiom (forall f: bvhalf :: $bitcast.bv16.bvhalf($bitcast.bvhalf.bv16(f)) == f);");
  D("axiom (forall f: bvfloat :: $bitcast.bv32.bvfloat($bitcast.bvfloat.bv32(f)) == f);");
  D("axiom (forall f: bvdouble :: $bitcast.bv64.bvdouble($bitcast.bvdouble.bv64(f)) == f);");
  D("axiom (forall f: bvlongdouble :: $bitcast.bv80.bvlongdouble($bitcast.bvlongdouble.bv80(f)) == f);");
  //D("axiom (forall b: bv16 :: b[15:10] == 31bv5 && b[10:0] != 0bv10 ==> $bitcast.bvhalf.bv16($bitcast.bv16.bvhalf(b)) == b);");
  //D("axiom (forall b: bv32 :: b[31:23] == 255bv8 && b[23:0] != 0bv23 ==> $bitcast.bvfloat.bv32($bitcast.bv32.bvfloat(b)) == b);");
  //D("axiom (forall b: bv64 :: b[63:52] == 2047bv11 && b[52:0] != 0bv52 ==> $bitcast.bvdouble.bv64($bitcast.bv64.bvdouble(b)) == b);");
  //D("axiom (forall b: bv80 :: b[79:64] == 32768bv15 && b[64:0] != 0bv64 ==> $bitcast.bvlongdouble.bv80($bitcast.bv80.bvlongdouble(b)) == b);");
  // TODO: add more constraints

  D("axiom (forall f: bvfloat, rm1: rmode, rm2: rmode :: dtf(rm1, ftd(rm2, f)) == f);");
  D("axiom (forall f: bvlongdouble, rm1: rmode, rm2: rmode :: dtl(rm1, ltd(rm2, f)) == f);");

  D("axiom (forall f: bvhalf, i: i16 :: $bitcast.bvhalf.i16(f) == i <==> $bitcast.i16.bvhalf(i) == f);");
  D("axiom (forall f: bvfloat, i: i32 :: $bitcast.bvfloat.i32(f) == i <==> $bitcast.i32.bvfloat(i) == f);");
  D("axiom (forall f: bvdouble, i: i64 :: $bitcast.bvdouble.i64(f) == i <==> $bitcast.i64.bvdouble(i) == f);");
  D("axiom (forall f: bvlongdouble, i: i80 :: $bitcast.bvlongdouble.i80(f) == i <==> $bitcast.i80.bvlongdouble(i) == f);");

  D("function {:inline} $load.bvhalf(M: [ref] bvhalf, p: ref) returns (bvhalf) { M[p] }");
  D("function {:inline} $store.bvhalf(M: [ref] bvhalf, p: ref, v: bvhalf) returns ([ref] bvhalf) { M[p := v] }");
  D("function {:inline} $load.bvfloat(M: [ref] bvfloat, p: ref) returns (bvfloat) { M[p] }");
  D("function {:inline} $store.bvfloat(M: [ref] bvfloat, p: ref, v: bvfloat) returns ([ref] bvfloat) { M[p := v] }");
  D("function {:inline} $load.bvdouble(M: [ref] bvdouble, p: ref) returns (bvdouble) { M[p] }");
  D("function {:inline} $store.bvdouble(M: [ref] bvdouble, p: ref, v: bvdouble) returns ([ref] bvdouble) { M[p := v] }");
  D("function {:inline} $load.bvlongdouble(M: [ref] bvlongdouble, p: ref) returns (bvlongdouble) { M[p] }");
  D("function {:inline} $store.bvlongdouble(M: [ref] bvlongdouble, p: ref, v: bvlongdouble) returns ([ref] bvlongdouble) { M[p := v] }");

  D("function {:inline} $store.bytes.bvhalf(M:[ref]bv8, p:ref, v:bvhalf) returns ([ref]bv8) {"
    "$store.bytes.bv16(M, p, $bitcast.bvhalf.bv16(v))}");
  D("function {:inline} $store.bytes.bvfloat(M:[ref]bv8, p:ref, v:bvfloat) returns ([ref]bv8) {"
    "$store.bytes.bv32(M, p, $bitcast.bvfloat.bv32(v))}");
  D("function {:inline} $store.bytes.bvdouble(M:[ref]bv8, p:ref, v:bvdouble) returns ([ref]bv8) {"
    "$store.bytes.bv64(M, p, $bitcast.bvdouble.bv64(v))}");
  D("function {:inline} $store.bytes.bvlongdouble(M:[ref]bv8, p:ref, v:bvlongdouble) returns ([ref]bv8) {"
    "$store.bytes.bv80(M, p, $bitcast.bvlongdouble.bv80(v))}");
  D("function {:inline} $store.unsafe.bvhalf(M:[ref]i8, p:ref, v:bvhalf) returns ([ref]i8) {"
    "$store.i16(M, p, $bitcast.bvhalf.i16(v))}");
  D("function {:inline} $store.unsafe.bvfloat(M:[ref]i8, p:ref, v:bvfloat) returns ([ref]i8) {"
    "$store.i32(M, p, $bitcast.bvfloat.i32(v))}");
  D("function {:inline} $store.unsafe.bvdouble(M:[ref]i8, p:ref, v:bvdouble) returns ([ref]i8) {"
    "$store.i64(M, p, $bitcast.bvdouble.i64(v))}");
  D("function {:inline} $store.unsafe.bvlongdouble(M:[ref]i8, p:ref, v:bvlongdouble) returns ([ref]i8) {"
    "$store.i80(M, p, $bitcast.bvlongdouble.i80(v))}");

  D("function {:inline} $load.bytes.bvhalf(M: [ref] bv8, p: ref) returns (bvhalf) {"
    "$bitcast.bv16.bvhalf($load.bytes.bv16(M, p))}");
  D("function {:inline} $load.bytes.bvfloat(M: [ref] bv8, p: ref) returns (bvfloat) {"
    "$bitcast.bv32.bvfloat($load.bytes.bv32(M, p))}");
  D("function {:inline} $load.bytes.bvdouble(M: [ref] bv8, p: ref) returns (bvdouble) {"
    "$bitcast.bv64.bvdouble($load.bytes.bv64(M, p))}");
  D("function {:inline} $load.bytes.bvlongdouble(M: [ref] bv8, p: ref) returns (bvlongdouble) {"
    "$bitcast.bv80.bvlongdouble($load.bytes.bv80(M, p))}");
  D("function {:inline} $load.unsafe.bvhalf(M: [ref] i8, p: ref) returns (bvhalf) {"
    "$bitcast.i16.bvhalf($load.i16(M, p))}");
  D("function {:inline} $load.unsafe.bvfloat(M: [ref] i8, p: ref) returns (bvfloat) {"
    "$bitcast.i32.bvfloat($load.i32(M, p))}");
  D("function {:inline} $load.unsafe.bvdouble(M: [ref] i8, p: ref) returns (bvdouble) {"
    "$bitcast.i64.bvdouble($load.i64(M, p))}");
<<<<<<< HEAD
  D("function {:inline} $load.unsafe.bvlongdouble(M: [ref] i8, p: ref) returns (bvlongdouble) {"
    "$bitcast.i80.bvlongdouble($load.i80(M, p))}");
  #endif
=======

#else
  D("function {:inline} $load.float(M: [ref] float, p: ref) returns (float) { M[p] }");
  D("function {:inline} $load.unsafe.float(M: [ref] i8, p: ref) returns (float) { $bitcast.i8.float(M[p]) }");
  D("function {:inline} $store.float(M: [ref] float, p: ref, v: float) returns ([ref] float) { M[p := v] }");
  D("function {:inline} $store.unsafe.float(M: [ref] i8, p: ref, v: float) returns ([ref] i8) { M[p := $bitcast.float.i8(v)] }");
  D("function {:inline} $load.bytes.float(M: [ref] bv8, p: ref) returns (float) { $bitcast.bv8.float(M[p]) }");
  D("function {:inline} $store.bytes.float(M:[ref]bv8, p:ref, v:float) returns ([ref]bv8) {M[p := $bitcast.float.bv8(v)]}");
#endif
>>>>>>> b3ee75f0

  // Memory debugging symbols
  D("type $mop;");
  D("procedure boogie_si_record_mop(m: $mop);");
  D("const $MOP: $mop;");

  D("var $exn: bool;");
  D("var $exnv: int;");
  D("function $extractvalue(p: int, i: int) returns (int);\n");

  D("procedure $alloc(n: ref) returns (p: ref)\n"
    "{\n"
    "  call p := $$alloc(n);\n"
    "}\n");

#if MEMORY_SAFETY
  __SMACK_dummy((int) __SMACK_check_memory_safety);
  D("implementation __SMACK_check_memory_safety(p: ref, size: ref)\n"
    "{\n"
    "  assert {:valid_deref} $Alloc[$base(p)];\n"
    "  assert {:valid_deref} $sle.ref.bool($base(p), p);\n"
  #if MEMORY_MODEL_NO_REUSE_IMPLS
    "  assert {:valid_deref} $sle.ref.bool($add.ref(p, size), $add.ref($base(p), $Size($base(p))));\n"
  #elif MEMORY_MODEL_REUSE
    "  assert {:valid_deref} $sle.ref.bool($add.ref(p, size), $add.ref($base(p), $Size[$base(p)]));\n"
  #else
    "  assert {:valid_deref} $sle.ref.bool($add.ref(p, size), $add.ref($base(p), $Size($base(p))));\n"
  #endif
    "}\n");

  D("function $base(ref) returns (ref);");
  D("var $allocatedCounter: int;\n");

  D("procedure $malloc(n: ref) returns (p: ref)\n"
    "modifies $allocatedCounter;\n"
    "{\n"
    "  if ($ne.ref.bool(n, $0.ref)) {\n"
    "    $allocatedCounter := $allocatedCounter + 1;\n"
    "  }\n"
    "  call p := $$alloc(n);\n"
    "}\n");

#if MEMORY_MODEL_NO_REUSE_IMPLS
  D("var $Alloc: [ref] bool;");
  D("function $Size(ref) returns (ref);");
  D("var $CurrAddr:ref;\n");

  D("procedure $galloc(base_addr: ref, size: ref)\n"
    "{\n"
    "  assume $Size(base_addr) == size;\n"
    "  assume (forall addr: ref :: {$base(addr)} $sle.ref.bool(base_addr, addr) && $slt.ref.bool(addr, $add.ref(base_addr, size)) ==> $base(addr) == base_addr);\n"
    "  $Alloc[base_addr] := true;\n"
    "}\n");

  D("procedure {:inline 1} $$alloc(n: ref) returns (p: ref)\n"
    "modifies $Alloc, $CurrAddr;\n"
    "{\n"
    "  assume $sle.ref.bool($0.ref, n);\n"
    "  if ($slt.ref.bool($0.ref, n)) {\n"
    "    p := $CurrAddr;\n"
    "    havoc $CurrAddr;\n"
    "    assume $sge.ref.bool($sub.ref($CurrAddr, n), p);\n"
    "    assume $sgt.ref.bool($CurrAddr, $0.ref) && $slt.ref.bool($CurrAddr, $MALLOC_TOP);\n"
    "    assume $Size(p) == n;\n"
    "    assume (forall q: ref :: {$base(q)} $sle.ref.bool(p, q) && $slt.ref.bool(q, $add.ref(p, n)) ==> $base(q) == p);\n"
    "    $Alloc[p] := true;\n"
    "  } else {\n"
    "    p := $0.ref;\n"
    "  }\n"
    "}\n");

  D("procedure $free(p: ref)\n"
    "modifies $Alloc, $allocatedCounter;\n"
    "{\n"
    "  if ($ne.ref.bool(p, $0.ref)) {\n"
    "    assert {:valid_free} $eq.ref.bool($base(p), p);\n"
    "    assert {:valid_free} $Alloc[p];\n"
    "    assert {:valid_free} $slt.ref.bool($0.ref, p);\n"
    "    $Alloc[p] := false;\n"
    "    $allocatedCounter := $allocatedCounter - 1;\n"
    "  }\n"
    "}\n");

#elif MEMORY_MODEL_REUSE // can reuse previously-allocated and freed addresses
  D("var $Alloc: [ref] bool;");
  D("var $Size: [ref] ref;\n");

  D("procedure $galloc(base_addr: ref, size: ref);\n"
    "modifies $Alloc, $Size;\n"
    "ensures $Size[base_addr] == size;\n"
    "ensures (forall addr: ref :: {$base(addr)} $sle.ref.bool(base_addr, addr) && $slt.ref.bool(addr, $add.ref(base_addr, size)) ==> $base(addr) == base_addr);\n"
    "ensures $Alloc[base_addr];\n"
    "ensures (forall q: ref :: {$Size[q]} q != base_addr ==> $Size[q] == old($Size[q]));\n"
    "ensures (forall q: ref :: {$Alloc[q]} q != base_addr ==> $Alloc[q] == old($Alloc[q]));\n");

  D("procedure {:inline 1} $$alloc(n: ref) returns (p: ref);\n"
    "modifies $Alloc, $Size;\n"
    "ensures $sle.ref.bool($0.ref, n);\n"
    "ensures $slt.ref.bool($0.ref, n) ==> $slt.ref.bool($0.ref, p) && $slt.ref.bool(p, $sub.ref($MALLOC_TOP, n));\n"
    "ensures $eq.ref.bool(n, $0.ref) ==> p == $0.ref;\n"
    "ensures !old($Alloc[p]);\n"
    "ensures (forall q: ref :: old($Alloc[q]) ==> ($slt.ref.bool($add.ref(p, n), q) || $slt.ref.bool($add.ref(q, $Size[q]), p)));\n"
    "ensures $Alloc[p];\n"
    "ensures $Size[p] == n;\n"
    "ensures (forall q: ref :: {$Size[q]} q != p ==> $Size[q] == old($Size[q]));\n"
    "ensures (forall q: ref :: {$Alloc[q]} q != p ==> $Alloc[q] == old($Alloc[q]));\n"
    "ensures (forall q: ref :: {$base(q)} $sle.ref.bool(p, q) && $slt.ref.bool(q, $add.ref(p, n)) ==> $base(q) == p);\n");

  D("procedure $free(p: ref);\n"
    "modifies $Alloc, $allocatedCounter;\n"
    "requires $eq.ref.bool(p, $0.ref) || ($eq.ref.bool($base(p), p) && $Alloc[p]);\n"
    "requires $slt.ref.bool($0.ref, p);\n"
    "ensures $ne.ref.bool(p, $0.ref) ==> !$Alloc[p];\n"
    "ensures $ne.ref.bool(p, $0.ref) ==> (forall q: ref :: {$Alloc[q]} q != p ==> $Alloc[q] == old($Alloc[q]));\n"
    "ensures $ne.ref.bool(p, $0.ref) ==> $allocatedCounter == old($allocatedCounter) - 1;\n");

#else // NO_REUSE does not reuse previously-allocated addresses
  D("var $Alloc: [ref] bool;");
  D("function $Size(ref) returns (ref);");
  D("var $CurrAddr:ref;\n");

  D("procedure $galloc(base_addr: ref, size: ref);\n"
    "modifies $Alloc;\n"
    "ensures $Size(base_addr) == size;\n"
    "ensures (forall addr: ref :: {$base(addr)} $sle.ref.bool(base_addr, addr) && $slt.ref.bool(addr, $add.ref(base_addr, size)) ==> $base(addr) == base_addr);\n"
    "ensures $Alloc[base_addr];\n"
    "ensures (forall q: ref :: {$Alloc[q]} q != base_addr ==> $Alloc[q] == old($Alloc[q]));\n");

  D("procedure {:inline 1} $$alloc(n: ref) returns (p: ref);\n"
    "modifies $Alloc, $CurrAddr;\n"
    "ensures $sle.ref.bool($0.ref, n);\n"
    "ensures $slt.ref.bool($0.ref, n) ==> $sge.ref.bool($sub.ref($CurrAddr, n), old($CurrAddr)) && p == old($CurrAddr);\n"
    "ensures $sgt.ref.bool($CurrAddr, $0.ref) && $slt.ref.bool($CurrAddr, $MALLOC_TOP);\n"
    "ensures $slt.ref.bool($0.ref, n) ==> $Size(p) == n;\n"
    "ensures $slt.ref.bool($0.ref, n) ==> (forall q: ref :: {$base(q)} $sle.ref.bool(p, q) && $slt.ref.bool(q, $add.ref(p, n)) ==> $base(q) == p);\n"
    "ensures $slt.ref.bool($0.ref, n) ==> $Alloc[p];\n"
    "ensures $eq.ref.bool(n, $0.ref) ==> old($CurrAddr) == $CurrAddr && p == $0.ref;\n"
    "ensures $eq.ref.bool(n, $0.ref)==> $Alloc[p] == old($Alloc)[p];\n"
    "ensures (forall q: ref :: {$Alloc[q]} q != p ==> $Alloc[q] == old($Alloc[q]));\n");

  D("procedure $free(p: ref);\n"
    "modifies $Alloc, $allocatedCounter;\n"
    "requires $eq.ref.bool(p, $0.ref) || ($eq.ref.bool($base(p), p) && $Alloc[p]);\n"
    "requires $slt.ref.bool($0.ref, p);\n"
    "ensures $ne.ref.bool(p, $0.ref) ==> !$Alloc[p];\n"
    "ensures $ne.ref.bool(p, $0.ref) ==> (forall q: ref :: {$Alloc[q]} q != p ==> $Alloc[q] == old($Alloc[q]));\n"
    "ensures $ne.ref.bool(p, $0.ref) ==> $allocatedCounter == old($allocatedCounter) - 1;\n");
#endif

#else
  D("procedure $malloc(n: ref) returns (p: ref)\n"
    "{\n"
    "  call p := $$alloc(n);\n"
    "}\n");

#if MEMORY_MODEL_NO_REUSE_IMPLS
  D("var $CurrAddr:ref;\n");

  D("procedure {:inline 1} $$alloc(n: ref) returns (p: ref)\n"
    "modifies $CurrAddr;\n"
    "{\n"
    "  assume $sge.ref.bool(n, $0.ref);\n"
    "  if ($sgt.ref.bool(n, $0.ref)) {\n"
    "    p := $CurrAddr;\n"
    "    havoc $CurrAddr;\n"
    "    assume $sge.ref.bool($sub.ref($CurrAddr, n), p);\n"
    "    assume $sgt.ref.bool($CurrAddr, $0.ref) && $slt.ref.bool($CurrAddr, $MALLOC_TOP);\n"
    "  } else {\n"
    "    p := $0.ref;\n"
    "  }\n"
    "}\n");

  D("procedure $free(p: ref);\n");

#elif MEMORY_MODEL_REUSE // can reuse previously-allocated and freed addresses
  D("var $Alloc: [ref] bool;");
  D("var $Size: [ref] ref;\n");

  D("procedure {:inline 1} $$alloc(n: ref) returns (p: ref);\n"
    "modifies $Alloc, $Size;\n"
    "ensures $sle.ref.bool($0.ref, n);\n"
    "ensures $slt.ref.bool($0.ref, n) ==> $slt.ref.bool($0.ref, p) && $slt.ref.bool(p, $sub.ref($MALLOC_TOP, n));\n"
    "ensures $eq.ref.bool(n, $0.ref) ==> p == $0.ref;\n"
    "ensures !old($Alloc[p]);\n"
    "ensures (forall q: ref :: old($Alloc[q]) ==> ($slt.ref.bool($add.ref(p, n), q) || $slt.ref.bool($add.ref(q, $Size[q]), p)));\n"
    "ensures $Alloc[p];\n"
    "ensures $Size[p] == n;\n"
    "ensures (forall q: ref :: {$Size[q]} q != p ==> $Size[q] == old($Size[q]));\n"
    "ensures (forall q: ref :: {$Alloc[q]} q != p ==> $Alloc[q] == old($Alloc[q]));\n");

  D("procedure $free(p: ref);\n"
    "modifies $Alloc;\n"
    "ensures !$Alloc[p];\n"
    "ensures (forall q: ref :: {$Alloc[q]} q != p ==> $Alloc[q] == old($Alloc[q]));\n");

#else // NO_REUSE does not reuse previously-allocated addresses
  D("var $CurrAddr:ref;\n");

  D("procedure {:inline 1} $$alloc(n: ref) returns (p: ref);\n"
    "modifies $CurrAddr;\n"
    "ensures $sle.ref.bool($0.ref, n);\n"
    "ensures $slt.ref.bool($0.ref, n) ==> $sge.ref.bool($sub.ref($CurrAddr, n), old($CurrAddr)) && p == old($CurrAddr);\n"
    "ensures $sgt.ref.bool($CurrAddr, $0.ref) && $slt.ref.bool($CurrAddr, $MALLOC_TOP);\n"
    "ensures $eq.ref.bool(n, $0.ref) ==> old($CurrAddr) == $CurrAddr && p == $0.ref;\n");

  D("procedure $free(p: ref);\n");
#endif
#endif

#undef D
}

#if MEMORY_SAFETY
void __SMACK_check_memory_leak(void) {
  __SMACK_code("assert {:valid_memtrack} $allocatedCounter == 0;");
}
#endif

void __SMACK_init_func_memory_model(void) {
#if MEMORY_MODEL_NO_REUSE || MEMORY_MODEL_NO_REUSE_IMPLS
  __SMACK_code("$CurrAddr := $1024.ref;");
#endif
#if MEMORY_SAFETY
  __SMACK_code("$allocatedCounter := 0;");
#endif
}<|MERGE_RESOLUTION|>--- conflicted
+++ resolved
@@ -1268,11 +1268,9 @@
     "$bitcast.i32.bvfloat($load.i32(M, p))}");
   D("function {:inline} $load.unsafe.bvdouble(M: [ref] i8, p: ref) returns (bvdouble) {"
     "$bitcast.i64.bvdouble($load.i64(M, p))}");
-<<<<<<< HEAD
   D("function {:inline} $load.unsafe.bvlongdouble(M: [ref] i8, p: ref) returns (bvlongdouble) {"
     "$bitcast.i80.bvlongdouble($load.i80(M, p))}");
   #endif
-=======
 
 #else
   D("function {:inline} $load.float(M: [ref] float, p: ref) returns (float) { M[p] }");
@@ -1282,7 +1280,6 @@
   D("function {:inline} $load.bytes.float(M: [ref] bv8, p: ref) returns (float) { $bitcast.bv8.float(M[p]) }");
   D("function {:inline} $store.bytes.float(M:[ref]bv8, p:ref, v:float) returns ([ref]bv8) {M[p := $bitcast.float.bv8(v)]}");
 #endif
->>>>>>> b3ee75f0
 
   // Memory debugging symbols
   D("type $mop;");
