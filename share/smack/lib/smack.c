--- conflicted
+++ resolved
@@ -42,11 +42,7 @@
 
 #ifndef CUSTOM_VERIFIER_ASSERT
 void __VERIFIER_assert(int x) {
-<<<<<<< HEAD
-#if !MEMORY_SAFETY && !SIGNED_INTEGER_OVERFLOW_CHECK && !RUST_EXEC
-=======
-#if !DISABLE_SMACK_ASSERTIONS
->>>>>>> 5569485c
+#if !DISABLE_SMACK_ASSERTIONS && !RUST_EXEC
   __SMACK_dummy(x);
   __SMACK_code("assert @ != $0;", x);
 #endif
