//
// This file is distributed under the MIT License. See LICENSE for details.

#include <smack.h>
<<<<<<< HEAD
=======
#include <limits.h>
#include <string.h>
>>>>>>> ba6cab2f
#include <stdlib.h>

/**
 * The SMACK "prelude" definitions
 *
 * TODO add more documentation
 *
 * NOTES ON MEMORY MODELS
 *
 * 1. addresses are (unbounded) integers
 * 2. one unbounded integer is stored at each address
 * 3. (NO-REUSE only) heap addresses are allocated in a strictly increasing
 *    fashion
 * 4. (NO-REUSE only) freed (heap) addresses are never reallocated
 * 5. the address space is partitioned as follows
 *
 * Address A                                        Allocation
 * ---------                                        ----------
 * A > 0                                            Heap
 * A = 0                                            Not allocated (null)
 * $GLOBALS_BOTTOM <= A < 0                         Static (global storage)
 * $GLOBALS_BOTTOM - 32768 < A < $GLOBALS_BOTTOM    Not allocated (padding)
 * A < $GLOBALS_BOTTOM - 32768                      External
 *
 */

void __VERIFIER_assume(int x) {
  __SMACK_dummy(x); __SMACK_code("assume @ != $0;", x);
}

#ifndef CUSTOM_VERIFIER_ASSERT
void __VERIFIER_assert(int x) {
#if !MEMORY_SAFETY && !SIGNED_INTEGER_OVERFLOW_CHECK
  __SMACK_dummy(x); __SMACK_code("assert @ != $0;", x);
#endif
}
#endif

void __VERIFIER_error(void) {
#if !MEMORY_SAFETY && !SIGNED_INTEGER_OVERFLOW_CHECK
  __SMACK_code("assert false;");
#else
  __SMACK_code("assume false;");
#endif
}

#if SIGNED_INTEGER_OVERFLOW_CHECK
void __SMACK_overflow_false(void) {
  __SMACK_code("assert {:overflow} false;");
}

void __SMACK_check_overflow(int flag) {
  __SMACK_dummy(flag); __SMACK_code("assert {:overflow} @ == $0;", flag);
}
#endif

void exit(int x) {
#if MEMORY_SAFETY
  __SMACK_code("assert $allocatedCounter == 0;");
#endif
  __SMACK_code("assume false;");
  while(1);
}

char __VERIFIER_nondet_char() {
  char x = __SMACK_nondet_char();
  __VERIFIER_assume(x >= SCHAR_MIN && x <= SCHAR_MAX);
  return x;
}

signed char __VERIFIER_nondet_signed_char() {
  signed char x = __SMACK_nondet_signed_char();
  __VERIFIER_assume(x >= SCHAR_MIN && x <= SCHAR_MAX);
  return x;
}

unsigned char __VERIFIER_nondet_unsigned_char() {
  unsigned char x = __SMACK_nondet_unsigned_char();
  __VERIFIER_assume(x >= 0 && x <= UCHAR_MAX);
  return x;
}

short __VERIFIER_nondet_short() {
  short x = __SMACK_nondet_short();
  __VERIFIER_assume(x >= SHRT_MIN && x <= SHRT_MAX);
  return x;
}

signed short __VERIFIER_nondet_signed_short() {
  signed short x = __SMACK_nondet_signed_short();
  __VERIFIER_assume(x >= SHRT_MIN && x <= SHRT_MAX);
  return x;
}

signed short int __VERIFIER_nondet_signed_short_int() {
  signed short int x = __SMACK_nondet_signed_short_int();
  __VERIFIER_assume(x >= SHRT_MIN && x <= SHRT_MAX);
  return x;
}

unsigned short __VERIFIER_nondet_unsigned_short() {
  unsigned short x = __SMACK_nondet_unsigned_short();
  __VERIFIER_assume(x >= 0 && x <= USHRT_MAX);
  return x;
}

unsigned short int __VERIFIER_nondet_unsigned_short_int() {
  unsigned short int x = __SMACK_nondet_unsigned_short_int();
  __VERIFIER_assume(x >= 0 && x <= USHRT_MAX);
  return x;
}

int __VERIFIER_nondet_int() {
  int x = __SMACK_nondet_int();
  __VERIFIER_assume(x >= INT_MIN && x <= INT_MAX);
  return x;
}

signed int __VERIFIER_nondet_signed_int() {
  signed int x = __SMACK_nondet_signed_int();
  __VERIFIER_assume(x >= INT_MIN && x <= INT_MAX);
  return x;
}

unsigned __VERIFIER_nondet_unsigned() {
  unsigned x = __SMACK_nondet_unsigned();
  __VERIFIER_assume(x >= 0 && x <= UINT_MAX);
  return x;
}

unsigned int __VERIFIER_nondet_unsigned_int() {
  unsigned int x = __SMACK_nondet_unsigned_int();
  __VERIFIER_assume(x >= 0 && x <= UINT_MAX);
  return x;
}

long __VERIFIER_nondet_long() {
  long x = __SMACK_nondet_long();
  __VERIFIER_assume(x >= LONG_MIN && x <= LONG_MAX);
  return x;
}

long int __VERIFIER_nondet_long_int() {
  long int x = __SMACK_nondet_long_int();
  __VERIFIER_assume(x >= LONG_MIN && x <= LONG_MAX);
  return x;
}

signed long __VERIFIER_nondet_signed_long() {
  signed long x = __SMACK_nondet_signed_long();
  __VERIFIER_assume(x >= LONG_MIN && x <= LONG_MAX);
  return x;
}

signed long int __VERIFIER_nondet_signed_long_int() {
  signed long int x = __SMACK_nondet_signed_long_int();
  __VERIFIER_assume(x >= LONG_MIN && x <= LONG_MAX);
  return x;
}

unsigned long __VERIFIER_nondet_unsigned_long() {
  unsigned long x = __SMACK_nondet_unsigned_long();
  __VERIFIER_assume(x >= 0 && x <= ULONG_MAX);
  return x;
}

unsigned long int __VERIFIER_nondet_unsigned_long_int() {
  unsigned long int x = __SMACK_nondet_unsigned_long_int();
  __VERIFIER_assume(x >= 0 && x <= ULONG_MAX);
  return x;
}

long long __VERIFIER_nondet_long_long() {
  long long x = __SMACK_nondet_long_long();
  __VERIFIER_assume(x >= LLONG_MIN && x <= LLONG_MAX);
  return x;
}

long long int __VERIFIER_nondet_long_long_int() {
  long long int x = __SMACK_nondet_long_long_int();
  __VERIFIER_assume(x >= LLONG_MIN && x <= LLONG_MAX);
  return x;
}

signed long long __VERIFIER_nondet_signed_long_long() {
  signed long long x = __SMACK_nondet_signed_long_long();
  __VERIFIER_assume(x >= LLONG_MIN && x <= LLONG_MAX);
  return x;
}

signed long long int __VERIFIER_nondet_signed_long_long_int() {
  signed long long int x = __SMACK_nondet_signed_long_long_int();
  __VERIFIER_assume(x >= LLONG_MIN && x <= LLONG_MAX);
  return x;
}

unsigned long long __VERIFIER_nondet_unsigned_long_long() {
  unsigned long long x = __SMACK_nondet_unsigned_long_long();
  __VERIFIER_assume(x >= 0 && x <= ULLONG_MAX);
  return x;
}

unsigned long long int __VERIFIER_nondet_unsigned_long_long_int() {
  unsigned long long int x = __SMACK_nondet_unsigned_long_long_int();
  __VERIFIER_assume(x >= 0 && x <= ULLONG_MAX);
  return x;
}

// Apparently used in SVCCOMP benchmarks
_Bool __VERIFIER_nondet_bool(void) {
  _Bool x = (_Bool)__VERIFIER_nondet_int();
  __VERIFIER_assume(x == 0 || x == 1);
  return x;
}

unsigned char __VERIFIER_nondet_uchar(void) {
  unsigned char x = __VERIFIER_nondet_unsigned_char();
  return x;
}

unsigned short __VERIFIER_nondet_ushort(void) {
  unsigned short x = __VERIFIER_nondet_unsigned_short();
  return x;
}

unsigned int __VERIFIER_nondet_uint(void) {
  unsigned int x = __VERIFIER_nondet_unsigned_int();
  return x;
 }

unsigned long __VERIFIER_nondet_ulong(void) {
  unsigned long x = __VERIFIER_nondet_unsigned_long();
  return x;
}

void* __VERIFIER_nondet_pointer(void) {
  return __VERIFIER_nondet();
}

<<<<<<< HEAD
void* realloc(void* ptr, unsigned long size) {
  void* ret;
  if (ptr == 0 && size != 0) {
    ret = malloc(size);
  } else if (ptr != 0 && size == 0) {
    free(ptr);
    ret = ptr;
  } else if (ptr == 0 && size == 0) {
    ret = malloc(size); // Implementation defined
  }
  else {
    // Overapproximate the behavior of realloc
    ret = malloc(size);
    memcpy(ret, ptr, size);
  }
  return ret;
}

void* calloc(unsigned long num, unsigned long size) {
=======
void* calloc(size_t num, size_t size) {
>>>>>>> ba6cab2f
  void* ret;
  if (__VERIFIER_nondet_int()) {
    ret = 0;
  } else {
    ret = malloc(num * size);
    memset(ret, 0, num * size);
  }
  return ret;
}

#if FLOAT_ENABLED

  //Check the length of pointers
  //#if ( __WORDSIZE == 64 )
  #if defined(__LP64__) || defined(_LP64)
  #define BUILD_64   1
  #endif

float fabsf(float x) {
  double ret = __VERIFIER_nondet_double();
  __SMACK_code("@ := $abs.bvfloat(@);", ret, x);
  return ret;
}

float fdimf(float x, float y) {
  if(x>y)
    return x-y;
  else
    return 0;
}

float roundf(float x) {
  if (__isnan(x) || __isinf(x) || __iszero(x))
    return x;
  double rete = __VERIFIER_nondet_double();
  double reta = __VERIFIER_nondet_double();
  __SMACK_code("@ := sbv32td($round.rne.bvfloat(@));", rete, x);
  __SMACK_code("@ := sbv32td($round.rna.bvfloat(@));", reta, x);
  if (x > 0)
    return fmax(rete, reta);
  return fmin(rete, reta);
}

long lroundf(float x) {
  long ret = __VERIFIER_nondet_long();
  __SMACK_code("@ := $lround.bvfloat(dtf(@));", ret, x);
  return ret;
}

float rintf(float x) {
  return roundf(x);
}

float nearbyintf(float x) {
  return roundf(x);
}

long lrintf(float x) {
  long ret = __VERIFIER_nondet_long();
  __SMACK_code("@ := $lround.bvfloat(dtf(@));", ret, x);
  return ret;
}

float floorf(float x) {
  if (__isnanf(x) || __isinff(x) || __iszerof(x))
    return x;
  double ret = __VERIFIER_nondet_double();
  __SMACK_code("@ := sbv32td($floor.bvfloat(dtf(@)));", ret, x);
  return ret;
}

float ceilf(float x) {
  if (__isnanf(x) || __isinff(x) || __iszerof(x))
    return x;
  double ret = __VERIFIER_nondet_double();
  __SMACK_code("@ := sbv32td($ceil.bvfloat(dtf(@)));", ret, x);
  return ret;
}

float truncf(float x) {
  if (__isnanf(x) || __isinff(x) || __iszerof(x))
    return x;
  double ret = __VERIFIER_nondet_double();
  __SMACK_code("@ := sbv32td($trunc.bvfloat(dtf(@)));", ret, x);
  return ret;
}

float sqrtf(float x) {
  double ret = __VERIFIER_nondet_double();
  __SMACK_code("@ := $sqrt.bvfloat(dtf(@));", ret, x);
  return ret;
}

float remainderf(float x, float y) {
  double ret = __VERIFIER_nondet_double();
  __SMACK_code("@ := ftd($rem.bvfloat(dtf(@), dtf(@)));", ret, x, y);
  return ret;
}

float fminf(float x, float y) {
  double ret = __VERIFIER_nondet_double();
  __SMACK_code("@ := $min.bvfloat(dtf(@), dtf(@));", ret, x, y);
  return ret;
}

float fmaxf(float x, float y) {
  double ret = __VERIFIER_nondet_double();
  __SMACK_code("@ := $max.bvfloat(dtf(@), dtf(@));", ret, x, y);
  return ret;
}

float fmodf(float x, float y) {
  float result = remainderf(fabsf(x), fabsf(y));
  if (signbitf(result)) 
    result += fabsf(y);
  return copysignf(result, x);
}

float modff(float x, float* y) {
  *y = floorf(x);
  return x -*y;
}

float copysignf(float x, float y) {
  double ret = __VERIFIER_nondet_double();
  if (__isnegativef(x)^__isnegativef(y))
    __SMACK_code("@ := $fmul.bvfloat(dtf(@), -0e127f24e8);", ret, x);
  else
    ret = x;
  return ret;
}

int __isnormalf(float x) {
  int ret = __VERIFIER_nondet_int();
  __SMACK_code("@ := if $isnormal.bvfloat(dtf(@)) then 1bv32 else 0bv32;", ret, x);
  return ret;
}

int __isSubnormalf(float x) {
  int ret = __VERIFIER_nondet_int();
  __SMACK_code("@ := if $issubnormal.bvfloat(dtf(@)) then 1bv32 else 0bv32;", ret, x);
  return ret;
}

int __iszerof(float x) {
  int ret = __VERIFIER_nondet_int();
  __SMACK_code("@ := if $iszero.bvfloat(dtf(@)) then 1bv32 else 0bv32;", ret, x);
  return ret;
}
  
int __isinff(float x) {
  int ret = __VERIFIER_nondet_int();
  __SMACK_code("@ := if $isinfinite.bvfloat(dtf(@)) then 1bv32 else 0bv32;", ret, x);
  return ret;
}
  
int __isnanf(float x) {
  int ret = __VERIFIER_nondet_int();
  __SMACK_code("@ := if $isnan.bvfloat(dtf(@)) then 1bv32 else 0bv32;", ret, x);
  return ret;
}

int __isnegativef(float x) {
  int ret = __VERIFIER_nondet_int();
  __SMACK_code("@ := if $isnegative.bvfloat(dtf(@)) then 1bv32 else 0bv32;", ret, x);
  return ret;
}

int __ispositivef(float x) {
  int ret = __VERIFIER_nondet_int();
  __SMACK_code("@ := if $ispositive.bvfloat(dtf(@)) then 1bv32 else 0bv32;", ret, x);
  return ret;
}

int __signbitf(float x) {
  int ret = __VERIFIER_nondet_int();
  __SMACK_code("@ := if (dtf(@) <= 0e0f24e8) then 1bv32 else 0bv32;", ret, x);
  return ret;
}

int signbitf(float x) {
  return __signbitf(x);
}

int __fpclassifyf(float x) {
  if (__isnanf(x))
    return 0;
  if (__isinff(x))
    return 1;
  if (__iszerof(x))
    return 2;
  if (__isSubnormalf(x))
    return 3;
  return 4;
}

int fpclassifyf(float x) {
  return __fpclassifyf(x);
}

int __finitef(float x) {
  return !__isinf(x) && !__isnanf(x);
}

double fabs(double x) {
  double ret = __VERIFIER_nondet_double();
  __SMACK_code("@ := $abs.bvdouble(@);", ret, x);
  return ret;
}

double fdim(double x, double y) {
  if(x>y)
    return x-y;
  else
    return 0;
}

double round(double x) {
  if (__isnan(x) || __isinf(x) || __iszero(x))
    return x;
  double rete = __VERIFIER_nondet_double();
  double reta = __VERIFIER_nondet_double();
  __SMACK_code("@ := sbv64td($round.rne.bvdouble(@));", rete, x);
  __SMACK_code("@ := sbv64td($round.rna.bvdouble(@));", reta, x);
  if (x > 0)
    return fmax(rete, reta);
  return fmin(rete, reta);
}

long lround(double x) {
  long ret = __VERIFIER_nondet_long();
  __SMACK_code("@ := $lround.bvdouble(@);", ret, x);
  return ret;
}

double rint(double x) {
  return round(x);
}

double nearbyint(double x) {
  return round(x);
}

long lrint(double x) {
  return lround(x);
}

double floor(double x) {
  if (__isnan(x) || __isinf(x) || __iszero(x))
    return x;
  double ret = __VERIFIER_nondet_double();
  __SMACK_code("@ := sbv64td($floor.bvdouble(@));", ret, x);
  return ret;
}

double ceil(double x) {
  if (__isnan(x) || __isinf(x) || __iszero(x))
    return x;
  double ret = __VERIFIER_nondet_double();
  __SMACK_code("@ := sbv64td($ceil.bvdouble(@));", ret, x);
  return ret;
}

double trunc(double x) {
  if (__isnan(x) || __isinf(x) || __iszero(x))
    return x;
  double ret = __VERIFIER_nondet_double();
  __SMACK_code("@ := sbv64td($trunc.bvdouble(@));", ret, x);
  return ret;
}

double sqrt(double x) {
  double ret = __VERIFIER_nondet_double();
  __SMACK_code("@ := $sqrt.bvdouble(@);", ret, x);
  return ret;
}

double remainder(double x, double y) {
  double ret = __VERIFIER_nondet_double();
  __SMACK_code("@ := ftd(dtf($rem.bvdouble(ftd(dtf(@)), ftd(dtf(@)))));", ret, x, y);
  return ret;
}

double fmin(double x, double y) {
  double ret = __VERIFIER_nondet_double();
  __SMACK_code("@ := $min.bvdouble(@, @);", ret, x, y);
  return ret;
}

double fmax(double x, double y) {
  double ret = __VERIFIER_nondet_double();
  __SMACK_code("@ := $max.bvdouble(@, @);", ret, x, y);
  return ret;
}

double fmod(double x, double y) {
  double result = remainder(fabs(x), fabs(y));
  if (signbit(result))
    result += fabs(y);
  return copysign(result, x);
}

double modf(double x, double* y) {
  *y = floor(x);
  return x - *y;
}

double copysign(double x, double y) {
  double ret = __VERIFIER_nondet_double();
  if (__isnegative(x)^__isnegative(y))
    __SMACK_code("@ := $fmul.bvdouble(@, -0e1023f53e11);", ret, x);
  else
    ret = x;
  return ret;
}

double nan(const char* x) {
  return 0.0/0.0;
}

int __isnormal(double x) {
  int ret = __VERIFIER_nondet_int();
  __SMACK_code("@ := if $isnormal.bvdouble(@) then 1bv32 else 0bv32;", ret, x);
  return ret;
}

int __isSubnormal(double x) {
  int ret = __VERIFIER_nondet_int();
  __SMACK_code("@ := if $issubnormal.bvdouble(@) then 1bv32 else 0bv32;", ret, x);
  return ret;
}

int __iszero(double x) {
  int ret = __VERIFIER_nondet_int();
  __SMACK_code("@ := if $iszero.bvdouble(@) then 1bv32 else 0bv32;", ret, x);
  return ret;
}
  
int __isinf(double x) {
  int ret = __VERIFIER_nondet_int();
  __SMACK_code("@ := if $isinfinite.bvdouble(@) then 1bv32 else 0bv32;", ret, x);
  return ret;
}
  
int __isnan(double x) {
  int ret = __VERIFIER_nondet_int();
  __SMACK_code("@ := if $isnan.bvdouble(@) then 1bv32 else 0bv32;", ret, x);
  return ret;
}

int __isnegative(double x) {
  int ret = __VERIFIER_nondet_int();
  __SMACK_code("@ := if $isnegative.bvdouble(@) then 1bv32 else 0bv32;", ret, x);
  return ret;
}

int __ispositive(double x) {
  int ret = __VERIFIER_nondet_int();
  __SMACK_code("@ := if $ispositive.bvdouble(@) then 1bv32 else 0bv32;", ret, x);
  return ret;
}

int __signbit(double x) {
  int ret = __VERIFIER_nondet_int();
  __SMACK_code("@ := if (@ <= 0e0f53e11) then 1bv32 else 0bv32;", ret, x);
  return ret;
}

int signbit(double x) {
  return __signbit(x);
}

int __fpclassify(double x) {
  if (__isnan(x))
    return 0;
  if (__isinf(x))
    return 1;
  if (__iszero(x))
    return 2;
  if (__isSubnormal(x))
    return 3;
  return 4;
}

int fpclassify(double x) {
  return __fpclassify(x);
}

int __finite(double x) {
  return !__isinf(x) && !__isnan(x);
}

/*int __isnormall(long double x) {
  int ret = __VERIFIER_nondet_int();
  __SMACK_code("@ := if $isnormal.bvlongdouble(@) then 1bv32 else 0bv32;", ret, x);
  return ret;
}

int __isSubnormall(long double x) {
  int ret = __VERIFIER_nondet_int();
  __SMACK_code("@ := if $issubnormal.bvlongdouble(@) then 1bv32 else 0bv32;", ret, x);
  return ret;
}

int __iszerol(long double x) {
  int ret = __VERIFIER_nondet_int();
  __SMACK_code("@ := if $iszero.bvlongdouble(@) then 1bv32 else 0bv32;", ret, x);
  return ret;
}
  
int __isinfl(long double x) {
  int ret = __VERIFIER_nondet_int();
  __SMACK_code("@ := if $isinfinite.bvlongdouble(@) then 1bv32 else 0bv32;", ret, x);
  return ret;
}
  
int __isnanl(long double x) {
  int ret = __VERIFIER_nondet_int();
  __SMACK_code("@ := if $isnan.bvlongdouble(@) then 1bv32 else 0bv32;", ret, x);
  return ret;
}

int __isnegativel(long double x) {
  int ret = __VERIFIER_nondet_int();
  __SMACK_code("@ := if $isnegative.bvlongdouble(@) then 1bv32 else 0bv32;", ret, x);
  return ret;
}

int __ispositivel(long double x) {
  int ret = __VERIFIER_nondet_int();
  __SMACK_code("@ := if $ispositive.bvlongdouble(@) then 1bv32 else 0bv32;", ret, x);
  return ret;
}

int __signbitl(long double x) {
  int ret = __VERIFIER_nondet_int();
  __SMACK_code("@ := if (@ <= 0e0f53e11) then 1bv32 else 0bv32;", ret, x);
  return ret;
}

int signbitl(long double x) {
  return __signbitl(x);
}

int __fpclassifyl(long double x) {
  if (__isnanl(x))
    return 0;
  if (__isinfl(x))
    return 1;
  if (__iszerol(x))
    return 2;
  if (__isSubnormall(x))
    return 3;
  return 4;
}

int fpclassifyl(long double x) {
  return __fpclassifyl(x);
}

int __finitel(long double x) {
  return !__isinfl(x) && !__isnanl(x);
}*/
#endif

void __SMACK_dummy(int v) {
  __SMACK_code("assume true;");
}

#define LIMIT_1 2
#define LIMIT_7 128
#define LIMIT_8 256
#define LIMIT_15 32768
#define LIMIT_16 65536
#define LIMIT_31 2147483648
#define LIMIT_32 4294967296
#define LIMIT_63 9223372036854775808
#define LIMIT_64 18446744073709551616

#define xstr(s) str(s)
#define str(s) #s

#define RECORD_PROC(type) \
  procedure boogie_si_record_ ## type (i: type);

#define UNINTERPRETED_UNARY_OP(type,name) \
  function name.type(i: type) returns (type);

#define UNINTERPRETED_BINARY_OP(type,name) \
  function name.type(i1: type, i2: type) returns (type);

#define UNINTERPRETED_BINARY_PRED(type,name) \
  function name.type(i1: type, i2: type) returns (i1);

#define INLINE_UNARY_OP(type,name,body) \
  function {:inline} name.type(i: type) returns (type) body

#define INLINE_BINARY_OP(type,name,body) \
  function {:inline} name.type(i1: type, i2: type) returns (type) body

#define INLINE_BINARY_PRED(type,name,cond) \
  function {:inline} name.type.bool(i1: type, i2: type) returns (bool) {cond} \
  function {:inline} name.type(i1: type, i2: type) returns (i1) {if cond then 1 else 0}

#define INLINE_BINARY_BV_PRED(type,name,cond) \
  function {:inline} name.type.bool(i1: type, i2: type) returns (bool) {cond} \
  function {:inline} name.type(i1: type, i2: type) returns (bv1) {if cond then 1bv1 else 0bv1}

#define INLINE_CONVERSION(t1,t2,name,body) \
  function {:inline} name.t1.t2(i: t1) returns (t2) body

#define BUILTIN_UNARY_OP(type,name,prim) \
  function {:builtin xstr(prim)} name.type(i: type) returns (type);

#define BUILTIN_BINARY_OP(type,name,prim) \
  function {:builtin xstr(prim)} name.type(i1: type, i2: type) returns (type);

#define BUILTIN_BINARY_PRED(type,name,prim) \
  function {:builtin xstr(prim)} name.type(i1: type, i2: type) returns (i1);

#define BVBUILTIN_UNARY_OP(type,name,prim) \
  function {:bvbuiltin xstr(prim)} name.type(i: type) returns (type);

#define BVBUILTIN_BINARY_OP(type,name,prim) \
  function {:bvbuiltin xstr(prim)} name.type(i1: type, i2: type) returns (type);

#define BVBUILTIN_BINARY_PRED(type,name,prim) \
  function {:bvbuiltin xstr(prim)} name.type(i1: type, i2: type) returns (i1);

#define INLINE_BVBUILTIN_BINARY_PRED(type,name,prim) \
  function {:bvbuiltin xstr(prim)} name.type.bool(i1: type, i2: type) returns (bool); \
  function {:inline} name.type(i1: type, i2: type) returns (bv1) {if name.type.bool(i1,i2) then 1bv1 else 0bv1}

#define INLINE_BVBUILTIN_BINARY_SELECT(type,name,pred) \
  function {:inline} name.type(i1: type, i2: type) returns (type) {if pred.type.bool(i1,i2) then i1 else i2}

#define FPBUILTIN_UNARY_OP(type,name,prim) \
  function {:bvbuiltin xstr(prim)} name.type(f: type) returns (type);

#define FPBUILTIN_BINARY_OP(type,name,prim) \
  function {:bvbuiltin xstr(prim)} name.type(f1: type, f2: type) returns (type);

#define FPBUILTIN_BINARY_PRED(type,name,prim) \
  function {:bvbuiltin xstr(prim)} name.type(f1: type, f2: type) returns (i1);

#define INLINE_FPBUILTIN_BINARY_PRED(type,name,prim) \
  function {:bvbuiltin xstr(prim)} name.type.bool(f1: type, f2: type) returns (bool); \
  function {:inline} name.type(f1: type, f2: type) returns (bv1) {if name.type.bool(f1,f2) then 1bv1 else 0bv1}

#define INLINE_FPBUILTIN_BINARY_SELECT(type,name,pred) \
  function {:inline} name.type(f1: type, f2: type) returns (type) {if pred.type.bool(f1,f2) then i1 else i2}

#define D(d) __SMACK_top_decl(d)

#define DECLARE(M,args...) \
  D(xstr(M(args)))

#define DECLARE_EACH_INT_TYPE(M,args...) \
  D(xstr(M(i128,args))); \
  D(xstr(M(i96,args))); \
  D(xstr(M(i88,args))); \
  D(xstr(M(i64,args))); \
  D(xstr(M(i56,args))); \
  D(xstr(M(i48,args))); \
  D(xstr(M(i40,args))); \
  D(xstr(M(i32,args))); \
  D(xstr(M(i24,args))); \
  D(xstr(M(i16,args))); \
  D(xstr(M(i8,args))); \
  D(xstr(M(i1,args)));

#define DECLARE_EACH_BV_TYPE(M,args...) \
  D(xstr(M(bv128,args))); \
  D(xstr(M(bv96,args))); \
  D(xstr(M(bv88,args))); \
  D(xstr(M(bv64,args))); \
  D(xstr(M(bv56,args))); \
  D(xstr(M(bv48,args))); \
  D(xstr(M(bv40,args))); \
  D(xstr(M(bv32,args))); \
  D(xstr(M(bv24,args))); \
  D(xstr(M(bv16,args))); \
  D(xstr(M(bv8,args))); \
  D(xstr(M(bv1,args)));

#define DECLARE_EACH_FLOAT_TYPE(M,args...) \
  D(xstr(M(bvfloat,args))); \
  D(xstr(M(bvdouble,args))); \
  D(xstr(M(bvlongdouble,args)));

void __SMACK_decls() {

  DECLARE(INLINE_CONVERSION,ref,ref,$bitcast,{i});

  // BITVECTOR MODELING

  DECLARE_EACH_BV_TYPE(BVBUILTIN_BINARY_OP, $add, bvadd)
  DECLARE_EACH_BV_TYPE(BVBUILTIN_BINARY_OP, $sub, bvsub)
  DECLARE_EACH_BV_TYPE(BVBUILTIN_BINARY_OP, $mul, bvmul)
  DECLARE_EACH_BV_TYPE(BVBUILTIN_BINARY_OP, $udiv, bvudiv)
  DECLARE_EACH_BV_TYPE(BVBUILTIN_BINARY_OP, $sdiv, bvsdiv)
  DECLARE_EACH_BV_TYPE(BVBUILTIN_BINARY_OP, $smod, bvsmod)
  DECLARE_EACH_BV_TYPE(BVBUILTIN_BINARY_OP, $srem, bvsrem)
  DECLARE_EACH_BV_TYPE(BVBUILTIN_BINARY_OP, $urem, bvurem)

  DECLARE_EACH_BV_TYPE(INLINE_BVBUILTIN_BINARY_SELECT, $min, $slt)
  DECLARE_EACH_BV_TYPE(INLINE_BVBUILTIN_BINARY_SELECT, $max, $sgt)
  DECLARE_EACH_BV_TYPE(INLINE_BVBUILTIN_BINARY_SELECT, $umin, $ult)
  DECLARE_EACH_BV_TYPE(INLINE_BVBUILTIN_BINARY_SELECT, $umax, $ugt)

  DECLARE_EACH_BV_TYPE(BVBUILTIN_BINARY_OP, $shl, bvshl)
  DECLARE_EACH_BV_TYPE(BVBUILTIN_BINARY_OP, $lshr, bvlshr)
  DECLARE_EACH_BV_TYPE(BVBUILTIN_BINARY_OP, $ashr, bvashr)
  DECLARE_EACH_BV_TYPE(BVBUILTIN_UNARY_OP, $not, bvnot)
  DECLARE_EACH_BV_TYPE(BVBUILTIN_BINARY_OP, $and, bvand)
  DECLARE_EACH_BV_TYPE(BVBUILTIN_BINARY_OP, $or, bvor)
  DECLARE_EACH_BV_TYPE(BVBUILTIN_BINARY_OP, $xor, bvxor)
  DECLARE_EACH_BV_TYPE(BVBUILTIN_BINARY_OP, $nand, bvnand)

  DECLARE_EACH_BV_TYPE(INLINE_BINARY_BV_PRED, $eq, i1 == i2)
  DECLARE_EACH_BV_TYPE(INLINE_BINARY_BV_PRED, $ne, i1 != i2)
  DECLARE_EACH_BV_TYPE(INLINE_BVBUILTIN_BINARY_PRED, $ule, bvule)
  DECLARE_EACH_BV_TYPE(INLINE_BVBUILTIN_BINARY_PRED, $ult, bvult)
  DECLARE_EACH_BV_TYPE(INLINE_BVBUILTIN_BINARY_PRED, $uge, bvuge)
  DECLARE_EACH_BV_TYPE(INLINE_BVBUILTIN_BINARY_PRED, $ugt, bvugt)
  DECLARE_EACH_BV_TYPE(INLINE_BVBUILTIN_BINARY_PRED, $sle, bvsle)
  DECLARE_EACH_BV_TYPE(INLINE_BVBUILTIN_BINARY_PRED, $slt, bvslt)
  DECLARE_EACH_BV_TYPE(INLINE_BVBUILTIN_BINARY_PRED, $sge, bvsge)
  DECLARE_EACH_BV_TYPE(INLINE_BVBUILTIN_BINARY_PRED, $sgt, bvsgt)

  DECLARE(INLINE_CONVERSION,bv128,bv96,$trunc,{i[96:0]});
  DECLARE(INLINE_CONVERSION,bv128,bv88,$trunc,{i[88:0]});
  DECLARE(INLINE_CONVERSION,bv128,bv64,$trunc,{i[64:0]});
  DECLARE(INLINE_CONVERSION,bv128,bv56,$trunc,{i[56:0]});
  DECLARE(INLINE_CONVERSION,bv128,bv48,$trunc,{i[48:0]});
  DECLARE(INLINE_CONVERSION,bv128,bv40,$trunc,{i[40:0]});
  DECLARE(INLINE_CONVERSION,bv128,bv32,$trunc,{i[32:0]});
  DECLARE(INLINE_CONVERSION,bv128,bv24,$trunc,{i[24:0]});
  DECLARE(INLINE_CONVERSION,bv128,bv16,$trunc,{i[16:0]});
  DECLARE(INLINE_CONVERSION,bv128,bv8,$trunc,{i[8:0]});
  DECLARE(INLINE_CONVERSION,bv128,bv1,$trunc,{i[1:0]});
  DECLARE(INLINE_CONVERSION,bv96,bv88,$trunc,{i[88:0]});
  DECLARE(INLINE_CONVERSION,bv96,bv64,$trunc,{i[64:0]});
  DECLARE(INLINE_CONVERSION,bv96,bv56,$trunc,{i[56:0]});
  DECLARE(INLINE_CONVERSION,bv96,bv48,$trunc,{i[48:0]});
  DECLARE(INLINE_CONVERSION,bv96,bv40,$trunc,{i[40:0]});
  DECLARE(INLINE_CONVERSION,bv96,bv32,$trunc,{i[32:0]});
  DECLARE(INLINE_CONVERSION,bv96,bv24,$trunc,{i[24:0]});
  DECLARE(INLINE_CONVERSION,bv96,bv16,$trunc,{i[16:0]});
  DECLARE(INLINE_CONVERSION,bv96,bv8,$trunc,{i[8:0]});
  DECLARE(INLINE_CONVERSION,bv96,bv1,$trunc,{i[1:0]});
  DECLARE(INLINE_CONVERSION,bv88,bv64,$trunc,{i[64:0]});
  DECLARE(INLINE_CONVERSION,bv88,bv56,$trunc,{i[56:0]});
  DECLARE(INLINE_CONVERSION,bv88,bv48,$trunc,{i[48:0]});
  DECLARE(INLINE_CONVERSION,bv88,bv40,$trunc,{i[40:0]});
  DECLARE(INLINE_CONVERSION,bv88,bv32,$trunc,{i[32:0]});
  DECLARE(INLINE_CONVERSION,bv88,bv24,$trunc,{i[24:0]});
  DECLARE(INLINE_CONVERSION,bv88,bv16,$trunc,{i[16:0]});
  DECLARE(INLINE_CONVERSION,bv88,bv8,$trunc,{i[8:0]});
  DECLARE(INLINE_CONVERSION,bv88,bv1,$trunc,{i[1:0]});
  DECLARE(INLINE_CONVERSION,bv64,bv56,$trunc,{i[56:0]});
  DECLARE(INLINE_CONVERSION,bv64,bv48,$trunc,{i[48:0]});
  DECLARE(INLINE_CONVERSION,bv64,bv40,$trunc,{i[40:0]});
  DECLARE(INLINE_CONVERSION,bv64,bv32,$trunc,{i[32:0]});
  DECLARE(INLINE_CONVERSION,bv64,bv24,$trunc,{i[24:0]});
  DECLARE(INLINE_CONVERSION,bv64,bv16,$trunc,{i[16:0]});
  DECLARE(INLINE_CONVERSION,bv64,bv8,$trunc,{i[8:0]});
  DECLARE(INLINE_CONVERSION,bv64,bv1,$trunc,{i[1:0]});
  DECLARE(INLINE_CONVERSION,bv56,bv48,$trunc,{i[48:0]});
  DECLARE(INLINE_CONVERSION,bv56,bv40,$trunc,{i[40:0]});
  DECLARE(INLINE_CONVERSION,bv56,bv32,$trunc,{i[32:0]});
  DECLARE(INLINE_CONVERSION,bv56,bv24,$trunc,{i[24:0]});
  DECLARE(INLINE_CONVERSION,bv56,bv16,$trunc,{i[16:0]});
  DECLARE(INLINE_CONVERSION,bv56,bv8,$trunc,{i[8:0]});
  DECLARE(INLINE_CONVERSION,bv56,bv1,$trunc,{i[1:0]});
  DECLARE(INLINE_CONVERSION,bv48,bv32,$trunc,{i[32:0]});
  DECLARE(INLINE_CONVERSION,bv48,bv24,$trunc,{i[24:0]});
  DECLARE(INLINE_CONVERSION,bv48,bv16,$trunc,{i[16:0]});
  DECLARE(INLINE_CONVERSION,bv48,bv8,$trunc,{i[8:0]});
  DECLARE(INLINE_CONVERSION,bv48,bv1,$trunc,{i[1:0]});
  DECLARE(INLINE_CONVERSION,bv40,bv32,$trunc,{i[32:0]});
  DECLARE(INLINE_CONVERSION,bv40,bv24,$trunc,{i[24:0]});
  DECLARE(INLINE_CONVERSION,bv40,bv16,$trunc,{i[16:0]});
  DECLARE(INLINE_CONVERSION,bv40,bv8,$trunc,{i[8:0]});
  DECLARE(INLINE_CONVERSION,bv40,bv1,$trunc,{i[1:0]});
  DECLARE(INLINE_CONVERSION,bv32,bv24,$trunc,{i[24:0]});
  DECLARE(INLINE_CONVERSION,bv32,bv16,$trunc,{i[16:0]});
  DECLARE(INLINE_CONVERSION,bv32,bv8,$trunc,{i[8:0]});
  DECLARE(INLINE_CONVERSION,bv32,bv1,$trunc,{i[1:0]});
  DECLARE(INLINE_CONVERSION,bv24,bv16,$trunc,{i[16:0]});
  DECLARE(INLINE_CONVERSION,bv24,bv8,$trunc,{i[8:0]});
  DECLARE(INLINE_CONVERSION,bv24,bv1,$trunc,{i[1:0]});
  DECLARE(INLINE_CONVERSION,bv16,bv8,$trunc,{i[8:0]});
  DECLARE(INLINE_CONVERSION,bv16,bv1,$trunc,{i[1:0]});
  DECLARE(INLINE_CONVERSION,bv8,bv1,$trunc,{i[1:0]});

  DECLARE(INLINE_CONVERSION,bv1,bv8,$zext,{if i == 0bv1 then 0bv8 else 1bv8});
  DECLARE(INLINE_CONVERSION,bv1,bv16,$zext,{if i == 0bv1 then 0bv16 else 1bv16});
  DECLARE(INLINE_CONVERSION,bv1,bv24,$zext,{if i == 0bv1 then 0bv24 else 1bv24});
  DECLARE(INLINE_CONVERSION,bv1,bv32,$zext,{if i == 0bv1 then 0bv32 else 1bv32});
  DECLARE(INLINE_CONVERSION,bv1,bv40,$zext,{if i == 0bv1 then 0bv40 else 1bv40});
  DECLARE(INLINE_CONVERSION,bv1,bv48,$zext,{if i == 0bv1 then 0bv48 else 1bv48});
  DECLARE(INLINE_CONVERSION,bv1,bv56,$zext,{if i == 0bv1 then 0bv56 else 1bv56});
  DECLARE(INLINE_CONVERSION,bv1,bv64,$zext,{if i == 0bv1 then 0bv64 else 1bv64});
  DECLARE(INLINE_CONVERSION,bv1,bv88,$zext,{if i == 0bv1 then 0bv88 else 1bv88});
  DECLARE(INLINE_CONVERSION,bv1,bv96,$zext,{if i == 0bv1 then 0bv96 else 1bv96});
  DECLARE(INLINE_CONVERSION,bv1,bv128,$zext,{if i == 0bv1 then 0bv128 else 1bv128});
  D("function {:bvbuiltin \"(_ zero_extend 8)\"} $zext.bv8.bv16(i: bv8) returns (bv16);");
  D("function {:bvbuiltin \"(_ zero_extend 16)\"} $zext.bv8.bv24(i: bv8) returns (bv24);");
  D("function {:bvbuiltin \"(_ zero_extend 24)\"} $zext.bv8.bv32(i: bv8) returns (bv32);");
  D("function {:bvbuiltin \"(_ zero_extend 32)\"} $zext.bv8.bv40(i: bv8) returns (bv40);");
  D("function {:bvbuiltin \"(_ zero_extend 40)\"} $zext.bv8.bv48(i: bv8) returns (bv48);");
  D("function {:bvbuiltin \"(_ zero_extend 48)\"} $zext.bv8.bv56(i: bv8) returns (bv56);");
  D("function {:bvbuiltin \"(_ zero_extend 56)\"} $zext.bv8.bv64(i: bv8) returns (bv64);");
  D("function {:bvbuiltin \"(_ zero_extend 80)\"} $zext.bv8.bv88(i: bv8) returns (bv88);");
  D("function {:bvbuiltin \"(_ zero_extend 88)\"} $zext.bv8.bv96(i: bv8) returns (bv96);");
  D("function {:bvbuiltin \"(_ zero_extend 120)\"} $zext.bv8.bv128(i: bv8) returns (bv128);");
  D("function {:bvbuiltin \"(_ zero_extend 8)\"} $zext.bv16.bv24(i: bv16) returns (bv24);");
  D("function {:bvbuiltin \"(_ zero_extend 16)\"} $zext.bv16.bv32(i: bv16) returns (bv32);");
  D("function {:bvbuiltin \"(_ zero_extend 24)\"} $zext.bv16.bv40(i: bv16) returns (bv40);");
  D("function {:bvbuiltin \"(_ zero_extend 32)\"} $zext.bv16.bv48(i: bv16) returns (bv48);");
  D("function {:bvbuiltin \"(_ zero_extend 40)\"} $zext.bv16.bv56(i: bv16) returns (bv56);");
  D("function {:bvbuiltin \"(_ zero_extend 48)\"} $zext.bv16.bv64(i: bv16) returns (bv64);");
  D("function {:bvbuiltin \"(_ zero_extend 72)\"} $zext.bv16.bv88(i: bv16) returns (bv88);");
  D("function {:bvbuiltin \"(_ zero_extend 80)\"} $zext.bv16.bv96(i: bv16) returns (bv96);");
  D("function {:bvbuiltin \"(_ zero_extend 112)\"} $zext.bv16.bv128(i: bv16) returns (bv128);");
  D("function {:bvbuiltin \"(_ zero_extend 8)\"} $zext.bv24.bv32(i: bv24) returns (bv32);");
  D("function {:bvbuiltin \"(_ zero_extend 16)\"} $zext.bv24.bv40(i: bv24) returns (bv40);");
  D("function {:bvbuiltin \"(_ zero_extend 24)\"} $zext.bv24.bv48(i: bv24) returns (bv48);");
  D("function {:bvbuiltin \"(_ zero_extend 32)\"} $zext.bv24.bv56(i: bv24) returns (bv56);");
  D("function {:bvbuiltin \"(_ zero_extend 40)\"} $zext.bv24.bv64(i: bv24) returns (bv64);");
  D("function {:bvbuiltin \"(_ zero_extend 64)\"} $zext.bv24.bv88(i: bv24) returns (bv88);");
  D("function {:bvbuiltin \"(_ zero_extend 72)\"} $zext.bv24.bv96(i: bv24) returns (bv96);");
  D("function {:bvbuiltin \"(_ zero_extend 104)\"} $zext.bv24.bv128(i: bv24) returns (bv128);");
  D("function {:bvbuiltin \"(_ zero_extend 8)\"} $zext.bv32.bv40(i: bv32) returns (bv40);");
  D("function {:bvbuiltin \"(_ zero_extend 16)\"} $zext.bv32.bv48(i: bv32) returns (bv48);");
  D("function {:bvbuiltin \"(_ zero_extend 24)\"} $zext.bv32.bv56(i: bv32) returns (bv56);");
  D("function {:bvbuiltin \"(_ zero_extend 32)\"} $zext.bv32.bv64(i: bv32) returns (bv64);");
  D("function {:bvbuiltin \"(_ zero_extend 56)\"} $zext.bv32.bv88(i: bv32) returns (bv88);");
  D("function {:bvbuiltin \"(_ zero_extend 64)\"} $zext.bv32.bv96(i: bv32) returns (bv96);");
  D("function {:bvbuiltin \"(_ zero_extend 96)\"} $zext.bv32.bv128(i: bv32) returns (bv128);");
  D("function {:bvbuiltin \"(_ zero_extend 8)\"} $zext.bv40.bv48(i: bv40) returns (bv48);");
  D("function {:bvbuiltin \"(_ zero_extend 16)\"} $zext.bv40.bv56(i: bv40) returns (bv56);");
  D("function {:bvbuiltin \"(_ zero_extend 24)\"} $zext.bv40.bv64(i: bv40) returns (bv64);");
  D("function {:bvbuiltin \"(_ zero_extend 48)\"} $zext.bv40.bv88(i: bv40) returns (bv88);");
  D("function {:bvbuiltin \"(_ zero_extend 56)\"} $zext.bv40.bv96(i: bv40) returns (bv96);");
  D("function {:bvbuiltin \"(_ zero_extend 88)\"} $zext.bv40.bv128(i: bv40) returns (bv128);");
  D("function {:bvbuiltin \"(_ zero_extend 16)\"} $zext.bv48.bv64(i: bv48) returns (bv64);");
  D("function {:bvbuiltin \"(_ zero_extend 40)\"} $zext.bv48.bv88(i: bv48) returns (bv88);");
  D("function {:bvbuiltin \"(_ zero_extend 48)\"} $zext.bv48.bv96(i: bv48) returns (bv96);");
  D("function {:bvbuiltin \"(_ zero_extend 80)\"} $zext.bv48.bv128(i: bv48) returns (bv128);");
  D("function {:bvbuiltin \"(_ zero_extend 8)\"} $zext.bv56.bv64(i: bv56) returns (bv64);");
  D("function {:bvbuiltin \"(_ zero_extend 32)\"} $zext.bv56.bv88(i: bv56) returns (bv88);");
  D("function {:bvbuiltin \"(_ zero_extend 40)\"} $zext.bv56.bv96(i: bv56) returns (bv96);");
  D("function {:bvbuiltin \"(_ zero_extend 72)\"} $zext.bv56.bv128(i: bv56) returns (bv128);");
  D("function {:bvbuiltin \"(_ zero_extend 24)\"} $zext.bv64.bv88(i: bv64) returns (bv88);");
  D("function {:bvbuiltin \"(_ zero_extend 32)\"} $zext.bv64.bv96(i: bv64) returns (bv96);");
  D("function {:bvbuiltin \"(_ zero_extend 64)\"} $zext.bv64.bv128(i: bv64) returns (bv128);");
  D("function {:bvbuiltin \"(_ zero_extend 8)\"} $zext.bv88.bv96(i: bv88) returns (bv96);");
  D("function {:bvbuiltin \"(_ zero_extend 40)\"} $zext.bv88.bv128(i: bv88) returns (bv128);");
  D("function {:bvbuiltin \"(_ zero_extend 32)\"} $zext.bv96.bv128(i: bv96) returns (bv128);");

  DECLARE(INLINE_CONVERSION,bv1,bv8,$sext,{if i == 0bv1 then 0bv8 else 255bv8});
  DECLARE(INLINE_CONVERSION,bv1,bv16,$sext,{if i == 0bv1 then 0bv16 else 65535bv16});
  DECLARE(INLINE_CONVERSION,bv1,bv24,$sext,{if i == 0bv1 then 0bv24 else 16777215bv24});
  DECLARE(INLINE_CONVERSION,bv1,bv32,$sext,{if i == 0bv1 then 0bv32 else 4294967295bv32});
  DECLARE(INLINE_CONVERSION,bv1,bv40,$sext,{if i == 0bv1 then 0bv40 else 1099511627775bv40});
  DECLARE(INLINE_CONVERSION,bv1,bv48,$sext,{if i == 0bv1 then 0bv48 else 281474976710655bv48});
  DECLARE(INLINE_CONVERSION,bv1,bv56,$sext,{if i == 0bv1 then 0bv56 else 72057594037927935bv56});
  DECLARE(INLINE_CONVERSION,bv1,bv64,$sext,{if i == 0bv1 then 0bv64 else 18446744073709551615bv64});
  DECLARE(INLINE_CONVERSION,bv1,bv88,$sext,{if i == 0bv1 then 0bv88 else 309485009821345068724781055bv88});
  DECLARE(INLINE_CONVERSION,bv1,bv96,$sext,{if i == 0bv1 then 0bv96 else 79228162514264337593543950335bv96});
  DECLARE(INLINE_CONVERSION,bv1,bv128,$sext,{if i == 0bv1 then 0bv128 else 340282366920938463463374607431768211455bv128});
  D("function {:bvbuiltin \"(_ sign_extend 8)\"} $sext.bv8.bv16(i: bv8) returns (bv16);");
  D("function {:bvbuiltin \"(_ sign_extend 16)\"} $sext.bv8.bv24(i: bv8) returns (bv24);");
  D("function {:bvbuiltin \"(_ sign_extend 24)\"} $sext.bv8.bv32(i: bv8) returns (bv32);");
  D("function {:bvbuiltin \"(_ sign_extend 32)\"} $sext.bv8.bv40(i: bv8) returns (bv40);");
  D("function {:bvbuiltin \"(_ sign_extend 40)\"} $sext.bv8.bv48(i: bv8) returns (bv48);");
  D("function {:bvbuiltin \"(_ sign_extend 48)\"} $sext.bv8.bv56(i: bv8) returns (bv56);");
  D("function {:bvbuiltin \"(_ sign_extend 56)\"} $sext.bv8.bv64(i: bv8) returns (bv64);");
  D("function {:bvbuiltin \"(_ sign_extend 80)\"} $sext.bv8.bv88(i: bv8) returns (bv88);");
  D("function {:bvbuiltin \"(_ sign_extend 88)\"} $sext.bv8.bv96(i: bv8) returns (bv96);");
  D("function {:bvbuiltin \"(_ sign_extend 120)\"} $sext.bv8.bv128(i: bv8) returns (bv128);");
  D("function {:bvbuiltin \"(_ sign_extend 8)\"} $sext.bv16.bv24(i: bv16) returns (bv24);");
  D("function {:bvbuiltin \"(_ sign_extend 16)\"} $sext.bv16.bv32(i: bv16) returns (bv32);");
  D("function {:bvbuiltin \"(_ sign_extend 24)\"} $sext.bv16.bv40(i: bv16) returns (bv40);");
  D("function {:bvbuiltin \"(_ sign_extend 32)\"} $sext.bv16.bv48(i: bv16) returns (bv48);");
  D("function {:bvbuiltin \"(_ sign_extend 40)\"} $sext.bv16.bv56(i: bv16) returns (bv56);");
  D("function {:bvbuiltin \"(_ sign_extend 48)\"} $sext.bv16.bv64(i: bv16) returns (bv64);");
  D("function {:bvbuiltin \"(_ sign_extend 72)\"} $sext.bv16.bv88(i: bv16) returns (bv88);");
  D("function {:bvbuiltin \"(_ sign_extend 80)\"} $sext.bv16.bv96(i: bv16) returns (bv96);");
  D("function {:bvbuiltin \"(_ sign_extend 112)\"} $sext.bv16.bv128(i: bv16) returns (bv128);");
  D("function {:bvbuiltin \"(_ sign_extend 8)\"} $sext.bv24.bv32(i: bv24) returns (bv32);");
  D("function {:bvbuiltin \"(_ sign_extend 16)\"} $sext.bv24.bv40(i: bv24) returns (bv40);");
  D("function {:bvbuiltin \"(_ sign_extend 24)\"} $sext.bv24.bv48(i: bv24) returns (bv48);");
  D("function {:bvbuiltin \"(_ sign_extend 32)\"} $sext.bv24.bv56(i: bv24) returns (bv56);");
  D("function {:bvbuiltin \"(_ sign_extend 40)\"} $sext.bv24.bv64(i: bv24) returns (bv64);");
  D("function {:bvbuiltin \"(_ sign_extend 64)\"} $sext.bv24.bv88(i: bv24) returns (bv88);");
  D("function {:bvbuiltin \"(_ sign_extend 72)\"} $sext.bv24.bv96(i: bv24) returns (bv96);");
  D("function {:bvbuiltin \"(_ sign_extend 104)\"} $sext.bv24.bv128(i: bv24) returns (bv128);");
  D("function {:bvbuiltin \"(_ sign_extend 8)\"} $sext.bv32.bv40(i: bv32) returns (bv40);");
  D("function {:bvbuiltin \"(_ sign_extend 16)\"} $sext.bv32.bv48(i: bv32) returns (bv48);");
  D("function {:bvbuiltin \"(_ sign_extend 24)\"} $sext.bv32.bv56(i: bv32) returns (bv56);");
  D("function {:bvbuiltin \"(_ sign_extend 32)\"} $sext.bv32.bv64(i: bv32) returns (bv64);");
  D("function {:bvbuiltin \"(_ sign_extend 56)\"} $sext.bv32.bv88(i: bv32) returns (bv88);");
  D("function {:bvbuiltin \"(_ sign_extend 64)\"} $sext.bv32.bv96(i: bv32) returns (bv96);");
  D("function {:bvbuiltin \"(_ sign_extend 96)\"} $sext.bv32.bv128(i: bv32) returns (bv128);");
  D("function {:bvbuiltin \"(_ sign_extend 8)\"} $sext.bv40.bv48(i: bv40) returns (bv48);");
  D("function {:bvbuiltin \"(_ sign_extend 16)\"} $sext.bv40.bv56(i: bv40) returns (bv56);");
  D("function {:bvbuiltin \"(_ sign_extend 24)\"} $sext.bv40.bv64(i: bv40) returns (bv64);");
  D("function {:bvbuiltin \"(_ sign_extend 48)\"} $sext.bv40.bv88(i: bv40) returns (bv88);");
  D("function {:bvbuiltin \"(_ sign_extend 56)\"} $sext.bv40.bv96(i: bv40) returns (bv96);");
  D("function {:bvbuiltin \"(_ sign_extend 88)\"} $sext.bv40.bv128(i: bv40) returns (bv128);");
  D("function {:bvbuiltin \"(_ sign_extend 8)\"} $sext.bv48.bv56(i: bv48) returns (bv56);");
  D("function {:bvbuiltin \"(_ sign_extend 16)\"} $sext.bv48.bv64(i: bv48) returns (bv64);");
  D("function {:bvbuiltin \"(_ sign_extend 40)\"} $sext.bv48.bv88(i: bv48) returns (bv88);");
  D("function {:bvbuiltin \"(_ sign_extend 48)\"} $sext.bv48.bv96(i: bv48) returns (bv96);");
  D("function {:bvbuiltin \"(_ sign_extend 80)\"} $sext.bv48.bv128(i: bv48) returns (bv128);");
  D("function {:bvbuiltin \"(_ sign_extend 8)\"} $sext.bv56.bv64(i: bv56) returns (bv64);");
  D("function {:bvbuiltin \"(_ sign_extend 32)\"} $sext.bv56.bv88(i: bv56) returns (bv88);");
  D("function {:bvbuiltin \"(_ sign_extend 40)\"} $sext.bv56.bv96(i: bv56) returns (bv96);");
  D("function {:bvbuiltin \"(_ sign_extend 72)\"} $sext.bv56.bv128(i: bv56) returns (bv128);");
  D("function {:bvbuiltin \"(_ sign_extend 24)\"} $sext.bv64.bv88(i: bv64) returns (bv88);");
  D("function {:bvbuiltin \"(_ sign_extend 32)\"} $sext.bv64.bv96(i: bv64) returns (bv96);");
  D("function {:bvbuiltin \"(_ sign_extend 64)\"} $sext.bv64.bv128(i: bv64) returns (bv128);");
  D("function {:bvbuiltin \"(_ sign_extend 8)\"} $sext.bv88.bv96(i: bv88) returns (bv96);");
  D("function {:bvbuiltin \"(_ sign_extend 40)\"} $sext.bv88.bv128(i: bv88) returns (bv128);");
  D("function {:bvbuiltin \"(_ sign_extend 32)\"} $sext.bv96.bv128(i: bv96) returns (bv128);");

  // INTEGER MODELING

  DECLARE_EACH_INT_TYPE(INLINE_BINARY_OP, $add, {i1 + i2})
  DECLARE_EACH_INT_TYPE(INLINE_BINARY_OP, $sub, {i1 - i2})
  DECLARE_EACH_INT_TYPE(INLINE_BINARY_OP, $mul, {i1 * i2})
  D("function {:builtin \"div\"} $div(i1: int, i2: int) returns (int);");
  D("function {:builtin \"mod\"} $mod(i1: int, i2: int) returns (int);");
  D("function {:builtin \"rem\"} $rem(i1: int, i2: int) returns (int);");
  D("function {:inline} $min(i1: int, i2: int) returns (int) {if i1 < i2 then i1 else i2}");
  D("function {:inline} $max(i1: int, i2: int) returns (int) {if i1 > i2 then i1 else i2}");

  DECLARE_EACH_INT_TYPE(BUILTIN_BINARY_OP, $sdiv, div)
  DECLARE_EACH_INT_TYPE(BUILTIN_BINARY_OP, $smod, mod)
  DECLARE_EACH_INT_TYPE(BUILTIN_BINARY_OP, $srem, rem)
  DECLARE_EACH_INT_TYPE(BUILTIN_BINARY_OP, $udiv, div);
  DECLARE_EACH_INT_TYPE(BUILTIN_BINARY_OP, $urem, rem);

  DECLARE_EACH_INT_TYPE(INLINE_BINARY_OP, $smin, {$min(i1,i2)})
  DECLARE_EACH_INT_TYPE(INLINE_BINARY_OP, $smax, {$max(i1,i2)})
  DECLARE_EACH_INT_TYPE(INLINE_BINARY_OP, $umin, {$min(i1,i2)})
  DECLARE_EACH_INT_TYPE(INLINE_BINARY_OP, $umax, {$max(i1,i2)})

  DECLARE_EACH_INT_TYPE(UNINTERPRETED_BINARY_OP, $shl)
  DECLARE_EACH_INT_TYPE(UNINTERPRETED_BINARY_OP, $lshr)
  DECLARE_EACH_INT_TYPE(UNINTERPRETED_BINARY_OP, $ashr)
  DECLARE_EACH_INT_TYPE(UNINTERPRETED_UNARY_OP, $not)
  DECLARE_EACH_INT_TYPE(UNINTERPRETED_BINARY_OP, $and)
  DECLARE_EACH_INT_TYPE(UNINTERPRETED_BINARY_OP, $or)
  DECLARE_EACH_INT_TYPE(UNINTERPRETED_BINARY_OP, $xor)
  DECLARE_EACH_INT_TYPE(UNINTERPRETED_BINARY_OP, $nand)

  DECLARE_EACH_INT_TYPE(INLINE_BINARY_PRED, $eq, i1 == i2)
  DECLARE_EACH_INT_TYPE(INLINE_BINARY_PRED, $ne, i1 != i2)
  DECLARE_EACH_INT_TYPE(INLINE_BINARY_PRED, $ule, i1 <= i2)
  DECLARE_EACH_INT_TYPE(INLINE_BINARY_PRED, $ult, i1 < i2)
  DECLARE_EACH_INT_TYPE(INLINE_BINARY_PRED, $uge, i1 >= i2)
  DECLARE_EACH_INT_TYPE(INLINE_BINARY_PRED, $ugt, i1 > i2)
  DECLARE_EACH_INT_TYPE(INLINE_BINARY_PRED, $sle, i1 <= i2)
  DECLARE_EACH_INT_TYPE(INLINE_BINARY_PRED, $slt, i1 < i2)
  DECLARE_EACH_INT_TYPE(INLINE_BINARY_PRED, $sge, i1 >= i2)
  DECLARE_EACH_INT_TYPE(INLINE_BINARY_PRED, $sgt, i1 > i2)

  D("axiom $and.i1(0,0) == 0;");
  D("axiom $and.i1(0,1) == 0;");
  D("axiom $and.i1(1,0) == 0;");
  D("axiom $and.i1(1,1) == 1;");
  D("axiom $or.i1(0,0) == 0;");
  D("axiom $or.i1(0,1) == 1;");
  D("axiom $or.i1(1,0) == 1;");
  D("axiom $or.i1(1,1) == 1;");
  D("axiom $xor.i1(0,0) == 0;");
  D("axiom $xor.i1(0,1) == 1;");
  D("axiom $xor.i1(1,0) == 1;");
  D("axiom $xor.i1(1,1) == 0;");
  D("axiom($and.i32(32, 16) == 0);");

  DECLARE(INLINE_CONVERSION,i128,i96,$trunc,{i});
  DECLARE(INLINE_CONVERSION,i128,i88,$trunc,{i});
  DECLARE(INLINE_CONVERSION,i128,i64,$trunc,{i});
  DECLARE(INLINE_CONVERSION,i128,i56,$trunc,{i});
  DECLARE(INLINE_CONVERSION,i128,i48,$trunc,{i});
  DECLARE(INLINE_CONVERSION,i128,i40,$trunc,{i});
  DECLARE(INLINE_CONVERSION,i128,i32,$trunc,{i});
  DECLARE(INLINE_CONVERSION,i128,i24,$trunc,{i});
  DECLARE(INLINE_CONVERSION,i128,i16,$trunc,{i});
  DECLARE(INLINE_CONVERSION,i128,i8,$trunc,{i});
  DECLARE(INLINE_CONVERSION,i128,i1,$trunc,{i});

  DECLARE(INLINE_CONVERSION,i96,i64,$trunc,{i});
  DECLARE(INLINE_CONVERSION,i96,i88,$trunc,{i});
  DECLARE(INLINE_CONVERSION,i96,i56,$trunc,{i});
  DECLARE(INLINE_CONVERSION,i96,i48,$trunc,{i});
  DECLARE(INLINE_CONVERSION,i96,i40,$trunc,{i});
  DECLARE(INLINE_CONVERSION,i96,i32,$trunc,{i});
  DECLARE(INLINE_CONVERSION,i96,i24,$trunc,{i});
  DECLARE(INLINE_CONVERSION,i96,i16,$trunc,{i});
  DECLARE(INLINE_CONVERSION,i96,i8,$trunc,{i});
  DECLARE(INLINE_CONVERSION,i96,i1,$trunc,{i});

  DECLARE(INLINE_CONVERSION,i88,i64,$trunc,{i});
  DECLARE(INLINE_CONVERSION,i88,i88,$trunc,{i});
  DECLARE(INLINE_CONVERSION,i88,i56,$trunc,{i});
  DECLARE(INLINE_CONVERSION,i88,i48,$trunc,{i});
  DECLARE(INLINE_CONVERSION,i88,i40,$trunc,{i});
  DECLARE(INLINE_CONVERSION,i88,i32,$trunc,{i});
  DECLARE(INLINE_CONVERSION,i88,i24,$trunc,{i});
  DECLARE(INLINE_CONVERSION,i88,i16,$trunc,{i});
  DECLARE(INLINE_CONVERSION,i88,i8,$trunc,{i});
  DECLARE(INLINE_CONVERSION,i88,i1,$trunc,{i});

  DECLARE(INLINE_CONVERSION,i64,i56,$trunc,{i});
  DECLARE(INLINE_CONVERSION,i64,i48,$trunc,{i});
  DECLARE(INLINE_CONVERSION,i64,i40,$trunc,{i});
  DECLARE(INLINE_CONVERSION,i64,i32,$trunc,{i});
  DECLARE(INLINE_CONVERSION,i64,i24,$trunc,{i});
  DECLARE(INLINE_CONVERSION,i64,i16,$trunc,{i});
  DECLARE(INLINE_CONVERSION,i64,i8,$trunc,{i});
  DECLARE(INLINE_CONVERSION,i64,i1,$trunc,{i});

  DECLARE(INLINE_CONVERSION,i56,i48,$trunc,{i});
  DECLARE(INLINE_CONVERSION,i56,i40,$trunc,{i});
  DECLARE(INLINE_CONVERSION,i56,i32,$trunc,{i});
  DECLARE(INLINE_CONVERSION,i56,i24,$trunc,{i});
  DECLARE(INLINE_CONVERSION,i56,i16,$trunc,{i});
  DECLARE(INLINE_CONVERSION,i56,i8,$trunc,{i});
  DECLARE(INLINE_CONVERSION,i56,i1,$trunc,{i});

  DECLARE(INLINE_CONVERSION,i48,i40,$trunc,{i});
  DECLARE(INLINE_CONVERSION,i48,i32,$trunc,{i});
  DECLARE(INLINE_CONVERSION,i48,i24,$trunc,{i});
  DECLARE(INLINE_CONVERSION,i48,i16,$trunc,{i});
  DECLARE(INLINE_CONVERSION,i48,i8,$trunc,{i});
  DECLARE(INLINE_CONVERSION,i48,i1,$trunc,{i});

  DECLARE(INLINE_CONVERSION,i40,i32,$trunc,{i});
  DECLARE(INLINE_CONVERSION,i40,i24,$trunc,{i});
  DECLARE(INLINE_CONVERSION,i40,i16,$trunc,{i});
  DECLARE(INLINE_CONVERSION,i40,i8,$trunc,{i});
  DECLARE(INLINE_CONVERSION,i40,i1,$trunc,{i});

  DECLARE(INLINE_CONVERSION,i32,i24,$trunc,{i});
  DECLARE(INLINE_CONVERSION,i32,i16,$trunc,{i});
  DECLARE(INLINE_CONVERSION,i32,i8,$trunc,{i});
  DECLARE(INLINE_CONVERSION,i32,i1,$trunc,{i});
  DECLARE(INLINE_CONVERSION,i24,i16,$trunc,{i});
  DECLARE(INLINE_CONVERSION,i24,i8,$trunc,{i});
  DECLARE(INLINE_CONVERSION,i24,i1,$trunc,{i});
  DECLARE(INLINE_CONVERSION,i16,i8,$trunc,{i});
  DECLARE(INLINE_CONVERSION,i16,i1,$trunc,{i});
  DECLARE(INLINE_CONVERSION,i8,i1,$trunc,{i});

  DECLARE(INLINE_CONVERSION,i1,i8,$zext,{i});
  DECLARE(INLINE_CONVERSION,i1,i16,$zext,{i});
  DECLARE(INLINE_CONVERSION,i1,i24,$zext,{i});
  DECLARE(INLINE_CONVERSION,i1,i32,$zext,{i});
  DECLARE(INLINE_CONVERSION,i1,i40,$zext,{i});
  DECLARE(INLINE_CONVERSION,i1,i48,$zext,{i});
  DECLARE(INLINE_CONVERSION,i1,i56,$zext,{i});
  DECLARE(INLINE_CONVERSION,i1,i64,$zext,{i});
  DECLARE(INLINE_CONVERSION,i1,i88,$zext,{i});
  DECLARE(INLINE_CONVERSION,i1,i96,$zext,{i});
  DECLARE(INLINE_CONVERSION,i1,i128,$zext,{i});
  DECLARE(INLINE_CONVERSION,i8,i16,$zext,{i});
  DECLARE(INLINE_CONVERSION,i8,i24,$zext,{i});
  DECLARE(INLINE_CONVERSION,i8,i32,$zext,{i});
  DECLARE(INLINE_CONVERSION,i8,i40,$zext,{i});
  DECLARE(INLINE_CONVERSION,i8,i48,$zext,{i});
  DECLARE(INLINE_CONVERSION,i8,i56,$zext,{i});
  DECLARE(INLINE_CONVERSION,i8,i64,$zext,{i});
  DECLARE(INLINE_CONVERSION,i8,i88,$zext,{i});
  DECLARE(INLINE_CONVERSION,i8,i96,$zext,{i});
  DECLARE(INLINE_CONVERSION,i8,i128,$zext,{i});
  DECLARE(INLINE_CONVERSION,i16,i24,$zext,{i});
  DECLARE(INLINE_CONVERSION,i16,i32,$zext,{i});
  DECLARE(INLINE_CONVERSION,i16,i40,$zext,{i});
  DECLARE(INLINE_CONVERSION,i16,i48,$zext,{i});
  DECLARE(INLINE_CONVERSION,i16,i56,$zext,{i});
  DECLARE(INLINE_CONVERSION,i16,i64,$zext,{i});
  DECLARE(INLINE_CONVERSION,i16,i88,$zext,{i});
  DECLARE(INLINE_CONVERSION,i16,i96,$zext,{i});
  DECLARE(INLINE_CONVERSION,i16,i128,$zext,{i});
  DECLARE(INLINE_CONVERSION,i24,i32,$zext,{i});
  DECLARE(INLINE_CONVERSION,i24,i40,$zext,{i});
  DECLARE(INLINE_CONVERSION,i24,i48,$zext,{i});
  DECLARE(INLINE_CONVERSION,i24,i56,$zext,{i});
  DECLARE(INLINE_CONVERSION,i24,i64,$zext,{i});
  DECLARE(INLINE_CONVERSION,i24,i88,$zext,{i});
  DECLARE(INLINE_CONVERSION,i24,i96,$zext,{i});
  DECLARE(INLINE_CONVERSION,i24,i128,$zext,{i});
  DECLARE(INLINE_CONVERSION,i32,i40,$zext,{i});
  DECLARE(INLINE_CONVERSION,i32,i48,$zext,{i});
  DECLARE(INLINE_CONVERSION,i32,i56,$zext,{i});
  DECLARE(INLINE_CONVERSION,i32,i64,$zext,{i});
  DECLARE(INLINE_CONVERSION,i32,i88,$zext,{i});
  DECLARE(INLINE_CONVERSION,i32,i96,$zext,{i});
  DECLARE(INLINE_CONVERSION,i32,i128,$zext,{i});
  DECLARE(INLINE_CONVERSION,i40,i48,$zext,{i});
  DECLARE(INLINE_CONVERSION,i40,i56,$zext,{i});
  DECLARE(INLINE_CONVERSION,i40,i64,$zext,{i});
  DECLARE(INLINE_CONVERSION,i40,i88,$zext,{i});
  DECLARE(INLINE_CONVERSION,i40,i96,$zext,{i});
  DECLARE(INLINE_CONVERSION,i40,i128,$zext,{i});
  DECLARE(INLINE_CONVERSION,i48,i56,$zext,{i});
  DECLARE(INLINE_CONVERSION,i48,i64,$zext,{i});
  DECLARE(INLINE_CONVERSION,i48,i88,$zext,{i});
  DECLARE(INLINE_CONVERSION,i48,i96,$zext,{i});
  DECLARE(INLINE_CONVERSION,i48,i128,$zext,{i});
  DECLARE(INLINE_CONVERSION,i56,i64,$zext,{i});
  DECLARE(INLINE_CONVERSION,i56,i88,$zext,{i});
  DECLARE(INLINE_CONVERSION,i56,i96,$zext,{i});
  DECLARE(INLINE_CONVERSION,i56,i128,$zext,{i});
  DECLARE(INLINE_CONVERSION,i64,i88,$zext,{i});
  DECLARE(INLINE_CONVERSION,i64,i96,$zext,{i});
  DECLARE(INLINE_CONVERSION,i64,i128,$zext,{i});
  DECLARE(INLINE_CONVERSION,i88,i96,$zext,{i});
  DECLARE(INLINE_CONVERSION,i88,i128,$zext,{i});
  DECLARE(INLINE_CONVERSION,i96,i128,$zext,{i});

  DECLARE(INLINE_CONVERSION,i1,i8,$sext,{i});
  DECLARE(INLINE_CONVERSION,i1,i16,$sext,{i});
  DECLARE(INLINE_CONVERSION,i1,i24,$sext,{i});
  DECLARE(INLINE_CONVERSION,i1,i32,$sext,{i});
  DECLARE(INLINE_CONVERSION,i1,i40,$sext,{i});
  DECLARE(INLINE_CONVERSION,i1,i48,$sext,{i});
  DECLARE(INLINE_CONVERSION,i1,i56,$sext,{i});
  DECLARE(INLINE_CONVERSION,i1,i64,$sext,{i});
  DECLARE(INLINE_CONVERSION,i1,i88,$sext,{i});
  DECLARE(INLINE_CONVERSION,i1,i96,$sext,{i});
  DECLARE(INLINE_CONVERSION,i1,i128,$sext,{i});
  DECLARE(INLINE_CONVERSION,i8,i16,$sext,{i});
  DECLARE(INLINE_CONVERSION,i8,i24,$sext,{i});
  DECLARE(INLINE_CONVERSION,i8,i32,$sext,{i});
  DECLARE(INLINE_CONVERSION,i8,i40,$sext,{i});
  DECLARE(INLINE_CONVERSION,i8,i48,$sext,{i});
  DECLARE(INLINE_CONVERSION,i8,i56,$sext,{i});
  DECLARE(INLINE_CONVERSION,i8,i64,$sext,{i});
  DECLARE(INLINE_CONVERSION,i8,i88,$sext,{i});
  DECLARE(INLINE_CONVERSION,i8,i96,$sext,{i});
  DECLARE(INLINE_CONVERSION,i8,i128,$sext,{i});
  DECLARE(INLINE_CONVERSION,i16,i24,$sext,{i});
  DECLARE(INLINE_CONVERSION,i16,i32,$sext,{i});
  DECLARE(INLINE_CONVERSION,i16,i40,$sext,{i});
  DECLARE(INLINE_CONVERSION,i16,i48,$sext,{i});
  DECLARE(INLINE_CONVERSION,i16,i56,$sext,{i});
  DECLARE(INLINE_CONVERSION,i16,i64,$sext,{i});
  DECLARE(INLINE_CONVERSION,i16,i88,$sext,{i});
  DECLARE(INLINE_CONVERSION,i16,i96,$sext,{i});
  DECLARE(INLINE_CONVERSION,i16,i128,$sext,{i});
  DECLARE(INLINE_CONVERSION,i24,i32,$sext,{i});
  DECLARE(INLINE_CONVERSION,i24,i40,$sext,{i});
  DECLARE(INLINE_CONVERSION,i24,i48,$sext,{i});
  DECLARE(INLINE_CONVERSION,i24,i56,$sext,{i});
  DECLARE(INLINE_CONVERSION,i24,i64,$sext,{i});
  DECLARE(INLINE_CONVERSION,i24,i88,$sext,{i});
  DECLARE(INLINE_CONVERSION,i24,i96,$sext,{i});
  DECLARE(INLINE_CONVERSION,i24,i128,$sext,{i});
  DECLARE(INLINE_CONVERSION,i32,i40,$sext,{i});
  DECLARE(INLINE_CONVERSION,i32,i48,$sext,{i});
  DECLARE(INLINE_CONVERSION,i32,i56,$sext,{i});
  DECLARE(INLINE_CONVERSION,i32,i64,$sext,{i});
  DECLARE(INLINE_CONVERSION,i32,i88,$sext,{i});
  DECLARE(INLINE_CONVERSION,i32,i96,$sext,{i});
  DECLARE(INLINE_CONVERSION,i32,i128,$sext,{i});
  DECLARE(INLINE_CONVERSION,i40,i48,$sext,{i});
  DECLARE(INLINE_CONVERSION,i40,i56,$sext,{i});
  DECLARE(INLINE_CONVERSION,i40,i64,$sext,{i});
  DECLARE(INLINE_CONVERSION,i40,i88,$sext,{i});
  DECLARE(INLINE_CONVERSION,i40,i96,$sext,{i});
  DECLARE(INLINE_CONVERSION,i40,i128,$sext,{i});
  DECLARE(INLINE_CONVERSION,i48,i56,$sext,{i});
  DECLARE(INLINE_CONVERSION,i48,i64,$sext,{i});
  DECLARE(INLINE_CONVERSION,i48,i88,$sext,{i});
  DECLARE(INLINE_CONVERSION,i48,i96,$sext,{i});
  DECLARE(INLINE_CONVERSION,i48,i128,$sext,{i});
  DECLARE(INLINE_CONVERSION,i56,i64,$sext,{i});
  DECLARE(INLINE_CONVERSION,i56,i88,$sext,{i});
  DECLARE(INLINE_CONVERSION,i56,i96,$sext,{i});
  DECLARE(INLINE_CONVERSION,i56,i128,$sext,{i});
  DECLARE(INLINE_CONVERSION,i64,i88,$sext,{i});
  DECLARE(INLINE_CONVERSION,i64,i96,$sext,{i});
  DECLARE(INLINE_CONVERSION,i64,i128,$sext,{i});
  DECLARE(INLINE_CONVERSION,i88,i96,$sext,{i});
  DECLARE(INLINE_CONVERSION,i88,i128,$sext,{i});
  DECLARE(INLINE_CONVERSION,i96,i128,$sext,{i});

  //Non bit-precise modeling of floating-points

  D("function $fp(ipart:int, fpart:int, epart:int) returns (float);");
  D("function $fadd.float(f1:float, f2:float) returns (float);");
  D("function $fsub.float(f1:float, f2:float) returns (float);");
  D("function $fmul.float(f1:float, f2:float) returns (float);");
  D("function $fdiv.float(f1:float, f2:float) returns (float);");
  D("function $frem.float(f1:float, f2:float) returns (float);");
  D("function $ffalse.float(f1:float, f2:float) returns (i1);");
  D("function $ftrue.float(f1:float, f2:float) returns (i1);");
  D("function {:inline} $foeq.float(f1:float, f2:float) returns (i1) { if $foeq.bool(f1,f2) then 1 else 0 }");
  D("function $foeq.bool(f1:float, f2:float) returns (bool);");
  D("function $foge.float(f1:float, f2:float) returns (i1);");
  D("function $fogt.float(f1:float, f2:float) returns (i1);");
  D("function $fole.float(f1:float, f2:float) returns (i1);");
  D("function $folt.float(f1:float, f2:float) returns (i1);");
  D("function $fone.float(f1:float, f2:float) returns (i1);");
  D("function $ford.float(f1:float, f2:float) returns (i1);");
  D("function $fueq.float(f1:float, f2:float) returns (i1);");
  D("function $fuge.float(f1:float, f2:float) returns (i1);");
  D("function $fugt.float(f1:float, f2:float) returns (i1);");
  D("function $fule.float(f1:float, f2:float) returns (i1);");
  D("function $fult.float(f1:float, f2:float) returns (i1);");
  D("function $fune.float(f1:float, f2:float) returns (i1);");
  D("function $funo.float(f1:float, f2:float) returns (i1);");

  D("function $fp2si.float.i128(f:float) returns (i128);");
  D("function $fp2ui.float.i128(f:float) returns (i128);");
  D("function $si2fp.i128.float(i:i128) returns (float);");
  D("function $ui2fp.i128.float(i:i128) returns (float);");
  D("function $fp2si.float.i96(f:float) returns (i96);");
  D("function $fp2ui.float.i96(f:float) returns (i96);");
  D("function $si2fp.i96.float(i:i96) returns (float);");
  D("function $ui2fp.i96.float(i:i96) returns (float);");
  D("function $fp2si.float.i88(f:float) returns (i88);");
  D("function $fp2ui.float.i88(f:float) returns (i88);");
  D("function $si2fp.i88.float(i:i88) returns (float);");
  D("function $ui2fp.i88.float(i:i88) returns (float);");
  D("function $fp2si.float.i64(f:float) returns (i64);");
  D("function $fp2ui.float.i64(f:float) returns (i64);");
  D("function $si2fp.i64.float(i:i64) returns (float);");
  D("function $ui2fp.i64.float(i:i64) returns (float);");
  D("function $fp2si.float.i56(f:float) returns (i56);");
  D("function $fp2ui.float.i56(f:float) returns (i56);");
  D("function $si2fp.i56.float(i:i56) returns (float);");
  D("function $ui2fp.i56.float(i:i56) returns (float);");
  D("function $fp2si.float.i48(f:float) returns (i48);");
  D("function $fp2ui.float.i48(f:float) returns (i48);");
  D("function $si2fp.i48.float(i:i48) returns (float);");
  D("function $ui2fp.i48.float(i:i48) returns (float);");
  D("function $fp2si.float.i40(f:float) returns (i40);");
  D("function $fp2ui.float.i40(f:float) returns (i40);");
  D("function $si2fp.i40.float(i:i40) returns (float);");
  D("function $ui2fp.i40.float(i:i40) returns (float);");

  D("function $fp2si.float.i32(f:float) returns (i32);");
  D("function $fp2ui.float.i32(f:float) returns (i32);");
  D("function $si2fp.i32.float(i:i32) returns (float);");
  D("function $ui2fp.i32.float(i:i32) returns (float);");
  D("function $fp2si.float.i24(f:float) returns (i24);");
  D("function $fp2ui.float.i24(f:float) returns (i24);");
  D("function $si2fp.i24.float(i:i24) returns (float);");
  D("function $ui2fp.i24.float(i:i24) returns (float);");
  D("function $fp2si.float.i16(f:float) returns (i16);");
  D("function $fp2ui.float.i16(f:float) returns (i16);");
  D("function $si2fp.i16.float(i:i16) returns (float);");
  D("function $ui2fp.i16.float(i:i16) returns (float);");
  D("function $fp2si.float.i8(f:float) returns (i8);");
  D("function $fp2ui.float.i8(f:float) returns (i8);");
  D("function $si2fp.i8.float(i:i8) returns (float);");
  D("function $ui2fp.i8.float(i:i8) returns (float);");

  D("function $fptrunc.float.float(f:float) returns (float);");
  D("function $fpext.float.float(f:float) returns (float);");
  D("function $fp2si.float.bv128(f:float) returns (bv128);");
  D("function $fp2ui.float.bv128(f:float) returns (bv128);");
  D("function $si2fp.bv128.float(i:bv128) returns (float);");
  D("function $ui2fp.bv128.float(i:bv128) returns (float);");
  D("function $fp2si.float.bv96(f:float) returns (bv96);");
  D("function $fp2ui.float.bv96(f:float) returns (bv96);");
  D("function $si2fp.bv96.float(i:bv96) returns (float);");
  D("function $ui2fp.bv96.float(i:bv96) returns (float);");
  D("function $fp2si.float.bv88(f:float) returns (bv88);");
  D("function $fp2ui.float.bv88(f:float) returns (bv88);");
  D("function $si2fp.bv88.float(i:bv88) returns (float);");
  D("function $ui2fp.bv88.float(i:bv88) returns (float);");
  D("function $fp2si.float.bv64(f:float) returns (bv64);");
  D("function $fp2ui.float.bv64(f:float) returns (bv64);");
  D("function $si2fp.bv64.float(i:bv64) returns (float);");
  D("function $ui2fp.bv64.float(i:bv64) returns (float);");
  D("function $fp2si.float.bv56(f:float) returns (bv56);");
  D("function $fp2ui.float.bv56(f:float) returns (bv56);");
  D("function $si2fp.bv56.float(i:bv56) returns (float);");
  D("function $ui2fp.bv56.float(i:bv56) returns (float);");
  D("function $fp2si.float.bv48(f:float) returns (bv48);");
  D("function $fp2ui.float.bv48(f:float) returns (bv48);");
  D("function $si2fp.bv48.float(i:bv48) returns (float);");
  D("function $ui2fp.bv48.float(i:bv48) returns (float);");
  D("function $fp2si.float.bv40(f:float) returns (bv40);");
  D("function $fp2ui.float.bv40(f:float) returns (bv40);");
  D("function $si2fp.bv40.float(i:bv40) returns (float);");
  D("function $ui2fp.bv40.float(i:bv40) returns (float);");
  D("function $fp2si.float.bv32(f:float) returns (bv32);");
  D("function $fp2ui.float.bv32(f:float) returns (bv32);");
  D("function $si2fp.bv32.float(i:bv32) returns (float);");
  D("function $ui2fp.bv32.float(i:bv32) returns (float);");
  D("function $fp2si.float.bv24(f:float) returns (bv24);");
  D("function $fp2ui.float.bv24(f:float) returns (bv24);");
  D("function $si2fp.bv24.float(i:bv24) returns (float);");
  D("function $ui2fp.bv24.float(i:bv24) returns (float);");
  D("function $fp2si.float.bv16(f:float) returns (bv16);");
  D("function $fp2ui.float.bv16(f:float) returns (bv16);");
  D("function $si2fp.bv16.float(i:bv16) returns (float);");
  D("function $ui2fp.bv16.float(i:bv16) returns (float);");
  D("function $fp2si.float.bv8(f:float) returns (bv8);");
  D("function $fp2ui.float.bv8(f:float) returns (bv8);");
  D("function $si2fp.bv8.float(i:bv8) returns (float);");
  D("function $ui2fp.bv8.float(i:bv8) returns (float);");

#ifndef NO_FORALL
  D("axiom (forall f1, f2: float :: f1 != f2 || $foeq.bool(f1,f2));");
  D("axiom (forall i: i128 :: $fp2ui.float.i128($ui2fp.i128.float(i)) == i);");
  D("axiom (forall f: float :: $ui2fp.i128.float($fp2ui.float.i128(f)) == f);");
  D("axiom (forall i: i128 :: $fp2si.float.i128($si2fp.i128.float(i)) == i);");
  D("axiom (forall f: float :: $si2fp.i128.float($fp2si.float.i128(f)) == f);");
  D("axiom (forall i: i96 :: $fp2ui.float.i96($ui2fp.i96.float(i)) == i);");
  D("axiom (forall f: float :: $ui2fp.i96.float($fp2ui.float.i96(f)) == f);");
  D("axiom (forall i: i96 :: $fp2si.float.i96($si2fp.i96.float(i)) == i);");
  D("axiom (forall f: float :: $si2fp.i96.float($fp2si.float.i96(f)) == f);");
  D("axiom (forall i: i88 :: $fp2ui.float.i88($ui2fp.i88.float(i)) == i);");
  D("axiom (forall f: float :: $ui2fp.i88.float($fp2ui.float.i88(f)) == f);");
  D("axiom (forall i: i88 :: $fp2si.float.i88($si2fp.i88.float(i)) == i);");
  D("axiom (forall f: float :: $si2fp.i88.float($fp2si.float.i88(f)) == f);");
  D("axiom (forall i: i64 :: $fp2ui.float.i64($ui2fp.i64.float(i)) == i);");
  D("axiom (forall f: float :: $ui2fp.i64.float($fp2ui.float.i64(f)) == f);");
  D("axiom (forall i: i64 :: $fp2si.float.i64($si2fp.i64.float(i)) == i);");
  D("axiom (forall f: float :: $si2fp.i64.float($fp2si.float.i64(f)) == f);");
  D("axiom (forall i: i56 :: $fp2ui.float.i56($ui2fp.i56.float(i)) == i);");
  D("axiom (forall f: float :: $ui2fp.i56.float($fp2ui.float.i56(f)) == f);");
  D("axiom (forall i: i56 :: $fp2si.float.i56($si2fp.i56.float(i)) == i);");
  D("axiom (forall f: float :: $si2fp.i56.float($fp2si.float.i56(f)) == f);");
  D("axiom (forall i: i48 :: $fp2ui.float.i48($ui2fp.i48.float(i)) == i);");
  D("axiom (forall f: float :: $ui2fp.i48.float($fp2ui.float.i48(f)) == f);");
  D("axiom (forall i: i48 :: $fp2si.float.i48($si2fp.i48.float(i)) == i);");
  D("axiom (forall f: float :: $si2fp.i48.float($fp2si.float.i48(f)) == f);");
  D("axiom (forall i: i40 :: $fp2ui.float.i40($ui2fp.i40.float(i)) == i);");
  D("axiom (forall f: float :: $ui2fp.i40.float($fp2ui.float.i40(f)) == f);");
  D("axiom (forall i: i40 :: $fp2si.float.i40($si2fp.i40.float(i)) == i);");
  D("axiom (forall f: float :: $si2fp.i40.float($fp2si.float.i40(f)) == f);");
  D("axiom (forall i: i32 :: $fp2ui.float.i32($ui2fp.i32.float(i)) == i);");
  D("axiom (forall f: float :: $ui2fp.i32.float($fp2ui.float.i32(f)) == f);");
  D("axiom (forall i: i32 :: $fp2si.float.i32($si2fp.i32.float(i)) == i);");
  D("axiom (forall f: float :: $si2fp.i32.float($fp2si.float.i32(f)) == f);");
  D("axiom (forall i: i24 :: $fp2ui.float.i24($ui2fp.i24.float(i)) == i);");
  D("axiom (forall f: float :: $ui2fp.i24.float($fp2ui.float.i24(f)) == f);");
  D("axiom (forall i: i24 :: $fp2si.float.i24($si2fp.i24.float(i)) == i);");
  D("axiom (forall f: float :: $si2fp.i24.float($fp2si.float.i24(f)) == f);");
  D("axiom (forall i: i16 :: $fp2ui.float.i16($ui2fp.i16.float(i)) == i);");
  D("axiom (forall f: float :: $ui2fp.i16.float($fp2ui.float.i16(f)) == f);");
  D("axiom (forall i: i16 :: $fp2si.float.i16($si2fp.i16.float(i)) == i);");
  D("axiom (forall f: float :: $si2fp.i16.float($fp2si.float.i16(f)) == f);");
  D("axiom (forall i: i8 :: $fp2ui.float.i8($ui2fp.i8.float(i)) == i);");
  D("axiom (forall f: float :: $ui2fp.i8.float($fp2ui.float.i8(f)) == f);");
  D("axiom (forall i: i8 :: $fp2si.float.i8($si2fp.i8.float(i)) == i);");
  D("axiom (forall f: float :: $si2fp.i8.float($fp2si.float.i8(f)) == f);");
#endif

#if FLOAT_ENABLED
  // Bit-precise modeling of floating-points

  DECLARE_EACH_FLOAT_TYPE(INLINE_BINARY_OP, $fadd, {i1 + i2})
  DECLARE_EACH_FLOAT_TYPE(INLINE_BINARY_OP, $fsub, {i1 - i2})
  DECLARE_EACH_FLOAT_TYPE(INLINE_BINARY_OP, $fmul, {i1 * i2})
  DECLARE_EACH_FLOAT_TYPE(INLINE_BINARY_OP, $fdiv, {i1 / i2})
  DECLARE_EACH_FLOAT_TYPE(FPBUILTIN_BINARY_OP, $frem, fp.rem)
  D("function $ffalse.bvfloat(f1:bvfloat, f2:bvfloat) returns (i1);");
  D("function $ftrue.bvfloat(f1:bvfloat, f2:bvfloat) returns (i1);");
  
  D("function {:builtin \"fp.abs\"} $abs.bvfloat(bvfloat) returns (bvfloat);");
  D("function {:builtin \"fp.fma\"} $fma.bvfloat(bvfloat, bvfloat, bvfloat) returns (bvfloat);");
  D("function {:builtin \"fp.sqrt\"} $sqrt.bvfloat(bvfloat) returns (bvfloat);");
  D("function {:builtin \"fp.rem\"} $rem.bvfloat(bvfloat, bvfloat) returns (bvfloat);");
  D("function {:builtin \"fp.min\"} $min.bvfloat(bvfloat, bvfloat) returns (bvfloat);");
  D("function {:builtin \"fp.max\"} $max.bvfloat(bvfloat, bvfloat) returns (bvfloat);");
  
  D("function {:builtin \"fp.abs\"} $abs.bvdouble(bvdouble) returns (bvdouble);");
  D("function {:builtin \"fp.fma\"} $fma.bvdouble(bvdouble, bvdouble, bvdouble) returns (bvdouble);");
  D("function {:builtin \"fp.sqrt\"} $sqrt.bvdouble(bvdouble) returns (bvdouble);");
  D("function {:builtin \"fp.rem\"} $rem.bvdouble(bvdouble, bvdouble) returns (bvdouble);");
  D("function {:builtin \"fp.min\"} $min.bvdouble(bvdouble, bvdouble) returns (bvdouble);");
  D("function {:builtin \"fp.max\"} $max.bvdouble(bvdouble, bvdouble) returns (bvdouble);");
  
  D("function {:builtin \"fp.isNormal\"} $isnormal.bvfloat(bvfloat) returns (bool);");
  D("function {:builtin \"fp.isSubnormal\"} $issubnormal.bvfloat(bvfloat) returns (bool);");
  D("function {:builtin \"fp.isZero\"} $iszero.bvfloat(bvfloat) returns (bool);");
  D("function {:builtin \"fp.isInfinite\"} $isinfinite.bvfloat(bvfloat) returns (bool);");
  D("function {:builtin \"fp.isNaN\"} $isnan.bvfloat(bvfloat) returns (bool);");
  D("function {:builtin \"fp.isNegative\"} $isnegative.bvfloat(bvfloat) returns (bool);");
  D("function {:builtin \"fp.isPositive\"} $ispositive.bvfloat(bvfloat) returns (bool);");

  D("function {:builtin \"fp.isNormal\"} $isnormal.bvdouble(bvdouble) returns (bool);");
  D("function {:builtin \"fp.isSubnormal\"} $issubnormal.bvdouble(bvdouble) returns (bool);");
  D("function {:builtin \"fp.isZero\"} $iszero.bvdouble(bvdouble) returns (bool);");
  D("function {:builtin \"fp.isInfinite\"} $isinfinite.bvdouble(bvdouble) returns (bool);");
  D("function {:builtin \"fp.isNaN\"} $isnan.bvdouble(bvdouble) returns (bool);");
  D("function {:builtin \"fp.isNegative\"} $isnegative.bvdouble(bvdouble) returns (bool);");
  D("function {:builtin \"fp.isPositive\"} $ispositive.bvdouble(bvdouble) returns (bool);");
  
  D("function {:builtin \"fp.isNormal\"} $isnormal.bvlongdouble(bvlongdouble) returns (bool);");
  D("function {:builtin \"fp.isSubnormal\"} $issubnormal.bvlongdouble(bvlongdouble) returns (bool);");
  D("function {:builtin \"fp.isZero\"} $iszero.bvlongdouble(bvlongdouble) returns (bool);");
  D("function {:builtin \"fp.isInfinite\"} $isinfinite.bvlongdouble(bvlongdouble) returns (bool);");
  D("function {:builtin \"fp.isNaN\"} $isnan.bvlongdouble(bvlongdouble) returns (bool);");
  D("function {:builtin \"fp.isNegative\"} $isnegative.bvlongdouble(bvlongdouble) returns (bool);");
  D("function {:builtin \"fp.isPositive\"} $ispositive.bvlongdouble(bvlongdouble) returns (bool);");

  DECLARE_EACH_FLOAT_TYPE(INLINE_BINARY_BV_PRED, $foeq, i1 == i2)
  DECLARE_EACH_FLOAT_TYPE(INLINE_BINARY_BV_PRED, $fone, !(i1 == i2))
  DECLARE_EACH_FLOAT_TYPE(INLINE_BINARY_BV_PRED, $fole, i1 <= i2)
  DECLARE_EACH_FLOAT_TYPE(INLINE_BINARY_BV_PRED, $folt, i1 < i2)
  DECLARE_EACH_FLOAT_TYPE(INLINE_BINARY_BV_PRED, $foge, i1 >= i2)
  DECLARE_EACH_FLOAT_TYPE(INLINE_BINARY_BV_PRED, $fogt, i1 > i2)
  DECLARE_EACH_FLOAT_TYPE(INLINE_BINARY_BV_PRED, $fueq, i1 == i2)
  DECLARE_EACH_FLOAT_TYPE(INLINE_BINARY_BV_PRED, $fune, !(i1 == i2))
  DECLARE_EACH_FLOAT_TYPE(INLINE_BINARY_BV_PRED, $fule, i1 <= i2)
  DECLARE_EACH_FLOAT_TYPE(INLINE_BINARY_BV_PRED, $fult, i1 < i2)
  DECLARE_EACH_FLOAT_TYPE(INLINE_BINARY_BV_PRED, $fuge, i1 >= i2)
  DECLARE_EACH_FLOAT_TYPE(INLINE_BINARY_BV_PRED, $fugt, i1 > i2)

  D("function {:builtin \"(_ to_fp 8 24) RNE\"} dtf(bvdouble) returns (bvfloat);");
  D("function {:builtin \"(_ to_fp 11 53) RNE\"} ftd(bvfloat) returns (bvdouble);");
  D("function {:builtin \"(_ to_fp 8 24) RNE\"} ltf(bvlongdouble) returns (bvfloat);");
  D("function {:builtin \"(_ to_fp 11 53) RNE\"} ltd(bvlongdouble) returns (bvdouble);");
  D("function {:builtin \"(_ to_fp 15 65) RNE\"} ftl(bvfloat) returns (bvlongdouble);");
  D("function {:builtin \"(_ to_fp 15 65) RNE\"} dtl(bvdouble) returns (bvlongdouble);");
  DECLARE(INLINE_CONVERSION,bvdouble,bvfloat,$fptrunc,{dtf(i)});
  DECLARE(INLINE_CONVERSION,bvfloat,bvdouble,$fpext,{ftd(i)});
  DECLARE(INLINE_CONVERSION,bvlongdouble,bvfloat,$fptrunc,{ltf(i)});
  DECLARE(INLINE_CONVERSION,bvlongdouble,bvdouble,$fptrunc,{ltd(i)});
  DECLARE(INLINE_CONVERSION,bvfloat,bvlongdouble,$fpext,{ftl(i)});
  DECLARE(INLINE_CONVERSION,bvdouble,bvlongdouble,$fpext,{dtl(i)});

  //This isn't the correct implementation, so change as needed
  D("function {:inline} $ford.bvfloat(f1:bvfloat, f2:bvfloat) returns (bv1);");
  D("function {:inline} $funo.bvfloat(f1:bvfloat, f2:bvfloat) returns (bv1);");

  D("function $fptrunc.bvfloat.bvfloat(f:bvfloat) returns (bvfloat) {f}");
  D("function $fpext.bvfloat.bvfloat(f:bvfloat) returns (bvfloat) {f}");

  D("function {:builtin \"(_ to_fp 8 24) RNE\"} sbv128tf(bv128) returns (bvfloat);");
  D("function {:builtin \"(_ to_fp 8 24) RNE\"} sbv96tf(bv96) returns (bvfloat);");
  D("function {:builtin \"(_ to_fp 8 24) RNE\"} sbv88tf(bv88) returns (bvfloat);");
  D("function {:builtin \"(_ to_fp 8 24) RNE\"} sbv64tf(bv64) returns (bvfloat);");
  D("function {:builtin \"(_ to_fp 8 24) RNE\"} sbv56tf(bv56) returns (bvfloat);");
  D("function {:builtin \"(_ to_fp 8 24) RNE\"} sbv48tf(bv48) returns (bvfloat);");
  D("function {:builtin \"(_ to_fp 8 24) RNE\"} sbv40tf(bv40) returns (bvfloat);");
  D("function {:builtin \"(_ to_fp 8 24) RNE\"} sbv32tf(bv32) returns (bvfloat);");
  D("function {:builtin \"(_ to_fp 8 24) RNE\"} sbv24tf(bv24) returns (bvfloat);");
  D("function {:builtin \"(_ to_fp 8 24) RNE\"} sbv16tf(bv16) returns (bvfloat);");
  D("function {:builtin \"(_ to_fp 8 24) RNE\"} sbv8tf(bv8) returns (bvfloat);");
  D("function {:builtin \"(_ to_fp 8 24) RNE\"} ubv128tf(bv128) returns (bvfloat);");
  D("function {:builtin \"(_ to_fp 8 24) RNE\"} ubv96tf(bv96) returns (bvfloat);");
  D("function {:builtin \"(_ to_fp 8 24) RNE\"} ubv88tf(bv88) returns (bvfloat);");
  D("function {:builtin \"(_ to_fp 8 24) RNE\"} ubv64tf(bv64) returns (bvfloat);");
  D("function {:builtin \"(_ to_fp 8 24) RNE\"} ubv56tf(bv56) returns (bvfloat);");
  D("function {:builtin \"(_ to_fp 8 24) RNE\"} ubv48tf(bv48) returns (bvfloat);");
  D("function {:builtin \"(_ to_fp 8 24) RNE\"} ubv40tf(bv40) returns (bvfloat);");
  D("function {:builtin \"(_ to_fp 8 24) RNE\"} ubv32tf(bv32) returns (bvfloat);");
  D("function {:builtin \"(_ to_fp 8 24) RNE\"} ubv24tf(bv24) returns (bvfloat);");
  D("function {:builtin \"(_ to_fp 8 24) RNE\"} ubv16tf(bv16) returns (bvfloat);");
  D("function {:builtin \"(_ to_fp 8 24) RNE\"} ubv8tf(bv8) returns (bvfloat);");
  D("function {:builtin \"(_ fp.to_sbv 128) RNE\"} ftsbv128(bvfloat) returns (bv128);");
  D("function {:builtin \"(_ fp.to_sbv 96) RNE\"} ftsbv96(bvfloat) returns (bv96);");
  D("function {:builtin \"(_ fp.to_sbv 88) RNE\"} ftsbv88(bvfloat) returns (bv88);");
  D("function {:builtin \"(_ fp.to_sbv 64) RNE\"} ftsbv64(bvfloat) returns (bv64);");
  D("function {:builtin \"(_ fp.to_sbv 56) RNE\"} ftsbv56(bvfloat) returns (bv56);");
  D("function {:builtin \"(_ fp.to_sbv 48) RNE\"} ftsbv48(bvfloat) returns (bv48);");
  D("function {:builtin \"(_ fp.to_sbv 40) RNE\"} ftsbv40(bvfloat) returns (bv40);");
  D("function {:builtin \"(_ fp.to_sbv 32) RNE\"} ftsbv32(bvfloat) returns (bv32);");
  D("function {:builtin \"(_ fp.to_sbv 24) RNE\"} ftsbv24(bvfloat) returns (bv24);");
  D("function {:builtin \"(_ fp.to_sbv 16) RNE\"} ftsbv16(bvfloat) returns (bv16);");
  D("function {:builtin \"(_ fp.to_sbv 8) RNE\"} ftsbv8(bvfloat) returns (bv8);");
  D("function {:builtin \"(_ fp.to_ubv 128) RNE\"} ftubv128(bvfloat) returns (bv128);");
  D("function {:builtin \"(_ fp.to_ubv 96) RNE\"} ftubv96(bvfloat) returns (bv96);");
  D("function {:builtin \"(_ fp.to_ubv 88) RNE\"} ftubv88(bvfloat) returns (bv88);");
  D("function {:builtin \"(_ fp.to_ubv 64) RNE\"} ftubv64(bvfloat) returns (bv64);");
  D("function {:builtin \"(_ fp.to_ubv 56) RNE\"} ftubv56(bvfloat) returns (bv56);");
  D("function {:builtin \"(_ fp.to_ubv 48) RNE\"} ftubv48(bvfloat) returns (bv48);");
  D("function {:builtin \"(_ fp.to_ubv 40) RNE\"} ftubv40(bvfloat) returns (bv40);");
  D("function {:builtin \"(_ fp.to_ubv 32) RNE\"} ftubv32(bvfloat) returns (bv32);");
  D("function {:builtin \"(_ fp.to_ubv 24) RNE\"} ftubv24(bvfloat) returns (bv24);");
  D("function {:builtin \"(_ fp.to_ubv 16) RNE\"} ftubv16(bvfloat) returns (bv16);");
  D("function {:builtin \"(_ fp.to_ubv 8) RNE\"} ftubv8(bvfloat) returns (bv8);");
  
  // Add truncation for default casts to int
  D("function {:builtin \"(_ fp.to_sbv 128) RTZ\"} ftsi128(bvfloat) returns (bv128);");
  D("function {:builtin \"(_ fp.to_sbv 96) RTZ\"} ftsi96(bvfloat) returns (bv96);");
  D("function {:builtin \"(_ fp.to_sbv 88) RTZ\"} ftsi88(bvfloat) returns (bv88);");
  D("function {:builtin \"(_ fp.to_sbv 64) RTZ\"} ftsi64(bvfloat) returns (bv64);");
  D("function {:builtin \"(_ fp.to_sbv 56) RTZ\"} ftsi56(bvfloat) returns (bv56);");
  D("function {:builtin \"(_ fp.to_sbv 48) RTZ\"} ftsi48(bvfloat) returns (bv48);");
  D("function {:builtin \"(_ fp.to_sbv 40) RTZ\"} ftsi40(bvfloat) returns (bv40);");
  D("function {:builtin \"(_ fp.to_sbv 32) RTZ\"} ftsi32(bvfloat) returns (bv32);");
  D("function {:builtin \"(_ fp.to_sbv 24) RTZ\"} ftsi24(bvfloat) returns (bv24);");
  D("function {:builtin \"(_ fp.to_sbv 16) RTZ\"} ftsi16(bvfloat) returns (bv16);");
  D("function {:builtin \"(_ fp.to_sbv 8) RTZ\"} ftsi8(bvfloat) returns (bv8);");
  
  DECLARE(INLINE_CONVERSION, bvfloat, bv128, $fp2si, {ftsi128(i)});
  DECLARE(INLINE_CONVERSION, bvfloat, bv128, $fp2ui, {ftubv128(i)});
  DECLARE(INLINE_CONVERSION, bv128, bvfloat, $si2fp, {sbv128tf(i)});
  DECLARE(INLINE_CONVERSION, bv128, bvfloat, $ui2fp, {ubv128tf(i)});
  DECLARE(INLINE_CONVERSION, bvfloat, bv96, $fp2si, {ftsi96(i)});
  DECLARE(INLINE_CONVERSION, bvfloat, bv96, $fp2ui, {ftubv96(i)});
  DECLARE(INLINE_CONVERSION, bv96, bvfloat, $si2fp, {sbv96tf(i)});
  DECLARE(INLINE_CONVERSION, bv96, bvfloat, $ui2fp, {ubv96tf(i)});
  DECLARE(INLINE_CONVERSION, bvfloat, bv88, $fp2si, {ftsi88(i)});
  DECLARE(INLINE_CONVERSION, bvfloat, bv88, $fp2ui, {ftubv88(i)});
  DECLARE(INLINE_CONVERSION, bv88, bvfloat, $si2fp, {sbv88tf(i)});
  DECLARE(INLINE_CONVERSION, bv88, bvfloat, $ui2fp, {ubv88tf(i)});
  DECLARE(INLINE_CONVERSION, bvfloat, bv64, $fp2si, {ftsi64(i)});
  DECLARE(INLINE_CONVERSION, bvfloat, bv64, $fp2ui, {ftubv64(i)});
  DECLARE(INLINE_CONVERSION, bv64, bvfloat, $si2fp, {sbv64tf(i)});
  DECLARE(INLINE_CONVERSION, bv64, bvfloat, $ui2fp, {ubv64tf(i)});
  DECLARE(INLINE_CONVERSION, bvfloat, bv56, $fp2si, {ftsi56(i)});
  DECLARE(INLINE_CONVERSION, bvfloat, bv56, $fp2ui, {ftubv56(i)});
  DECLARE(INLINE_CONVERSION, bv56, bvfloat, $si2fp, {sbv56tf(i)});
  DECLARE(INLINE_CONVERSION, bv56, bvfloat, $ui2fp, {ubv56tf(i)});
  DECLARE(INLINE_CONVERSION, bvfloat, bv48, $fp2si, {ftsi48(i)});
  DECLARE(INLINE_CONVERSION, bvfloat, bv48, $fp2ui, {ftubv48(i)});
  DECLARE(INLINE_CONVERSION, bv48, bvfloat, $si2fp, {sbv48tf(i)});
  DECLARE(INLINE_CONVERSION, bv48, bvfloat, $ui2fp, {ubv48tf(i)});
  DECLARE(INLINE_CONVERSION, bvfloat, bv40, $fp2si, {ftsi40(i)});
  DECLARE(INLINE_CONVERSION, bvfloat, bv40, $fp2ui, {ftubv40(i)});
  DECLARE(INLINE_CONVERSION, bv40, bvfloat, $si2fp, {sbv40tf(i)});
  DECLARE(INLINE_CONVERSION, bv40, bvfloat, $ui2fp, {ubv40tf(i)});
  DECLARE(INLINE_CONVERSION, bvfloat, bv32, $fp2si, {ftsi32(i)});
  DECLARE(INLINE_CONVERSION, bvfloat, bv32, $fp2ui, {ftubv32(i)});
  DECLARE(INLINE_CONVERSION, bv32, bvfloat, $si2fp, {sbv32tf(i)});
  DECLARE(INLINE_CONVERSION, bv32, bvfloat, $ui2fp, {ubv32tf(i)});
  DECLARE(INLINE_CONVERSION, bvfloat, bv24, $fp2si, {ftsi24(i)});
  DECLARE(INLINE_CONVERSION, bvfloat, bv24, $fp2ui, {ftubv24(i)});
  DECLARE(INLINE_CONVERSION, bv24, bvfloat, $si2fp, {sbv24tf(i)});
  DECLARE(INLINE_CONVERSION, bv24, bvfloat, $ui2fp, {ubv24tf(i)});
  DECLARE(INLINE_CONVERSION, bvfloat, bv16, $fp2si, {ftsi16(i)});
  DECLARE(INLINE_CONVERSION, bvfloat, bv16, $fp2ui, {ftubv16(i)});
  DECLARE(INLINE_CONVERSION, bv16, bvfloat, $si2fp, {sbv16tf(i)});
  DECLARE(INLINE_CONVERSION, bv16, bvfloat, $ui2fp, {ubv16tf(i)});
  DECLARE(INLINE_CONVERSION, bvfloat, bv8, $fp2si, {ftsi8(i)});
  DECLARE(INLINE_CONVERSION, bvfloat, bv8, $fp2ui, {ftubv8(i)});
  DECLARE(INLINE_CONVERSION, bv8, bvfloat, $si2fp, {sbv8tf(i)});
  DECLARE(INLINE_CONVERSION, bv8, bvfloat, $ui2fp, {ubv8tf(i)});
  
  D("function {:builtin \"(_ fp.to_sbv 32) RNE\"} $round.rne.bvfloat(bvfloat) returns (bv32);");
  D("function {:builtin \"(_ fp.to_sbv 32) RNA\"} $round.rna.bvfloat(bvfloat) returns (bv32);");
  D("function {:builtin \"(_ fp.to_sbv 32) RTN\"} $floor.bvfloat(bvfloat) returns (bv32);");
  D("function {:builtin \"(_ fp.to_sbv 32) RTP\"} $ceil.bvfloat(bvfloat) returns (bv32);");
  D("function {:builtin \"(_ fp.to_sbv 32) RTZ\"} $trunc.bvfloat(bvfloat) returns (bv32);");
  
  #if BUILD_64
    D("function {:builtin \"(_ fp.to_sbv 64) RNA\"} $lround.bvfloat(bvfloat) returns (bv64);");
  
  #else
    D("function {:builtin \"(_ fp.to_sbv 32) RNA\"} $lround.bvfloat(bvfloat) returns (bv32);");

  #endif
  
  //This isn't the correct implementation, so change as needed
  D("function {:inline} $ford.bvdouble(f1:bvdouble, f2:bvdouble) returns (bv1);");
  D("function {:inline} $funo.bvdouble(f1:bvdouble, f2:bvdouble) returns (bv1);");

  D("function $fptrunc.bvdouble.bvdouble(f:bvdouble) returns (bvdouble) {f}");
  D("function $fpext.bvdouble.bvdouble(f:bvdouble) returns (bvdouble) {f}");

  D("function {:builtin \"(_ to_fp 11 53) RNE\"} sbv128td(bv128) returns (bvdouble);");
  D("function {:builtin \"(_ to_fp 11 53) RNE\"} sbv96td(bv96) returns (bvdouble);");
  D("function {:builtin \"(_ to_fp 11 53) RNE\"} sbv88td(bv88) returns (bvdouble);");
  D("function {:builtin \"(_ to_fp 11 53) RNE\"} sbv64td(bv64) returns (bvdouble);");
  D("function {:builtin \"(_ to_fp 11 53) RNE\"} sbv56td(bv56) returns (bvdouble);");
  D("function {:builtin \"(_ to_fp 11 53) RNE\"} sbv48td(bv48) returns (bvdouble);");
  D("function {:builtin \"(_ to_fp 11 53) RNE\"} sbv40td(bv40) returns (bvdouble);");
  D("function {:builtin \"(_ to_fp 11 53) RNE\"} sbv32td(bv32) returns (bvdouble);");
  D("function {:builtin \"(_ to_fp 11 53) RNE\"} sbv24td(bv24) returns (bvdouble);");
  D("function {:builtin \"(_ to_fp 11 53) RNE\"} sbv16td(bv16) returns (bvdouble);");
  D("function {:builtin \"(_ to_fp 11 53) RNE\"} sbv8td(bv8) returns (bvdouble);");
  D("function {:builtin \"(_ to_fp 11 53) RNE\"} ubv128td(bv128) returns (bvdouble);");
  D("function {:builtin \"(_ to_fp 11 53) RNE\"} ubv96td(bv96) returns (bvdouble);");
  D("function {:builtin \"(_ to_fp 11 53) RNE\"} ubv88td(bv88) returns (bvdouble);");
  D("function {:builtin \"(_ to_fp 11 53) RNE\"} ubv64td(bv64) returns (bvdouble);");
  D("function {:builtin \"(_ to_fp 11 53) RNE\"} ubv56td(bv56) returns (bvdouble);");
  D("function {:builtin \"(_ to_fp 11 53) RNE\"} ubv48td(bv48) returns (bvdouble);");
  D("function {:builtin \"(_ to_fp 11 53) RNE\"} ubv40td(bv40) returns (bvdouble);");
  D("function {:builtin \"(_ to_fp 11 53) RNE\"} ubv32td(bv32) returns (bvdouble);");
  D("function {:builtin \"(_ to_fp 11 53) RNE\"} ubv24td(bv24) returns (bvdouble);");
  D("function {:builtin \"(_ to_fp 11 53) RNE\"} ubv16td(bv16) returns (bvdouble);");
  D("function {:builtin \"(_ to_fp 11 53) RNE\"} ubv8td(bv8) returns (bvdouble);");
  D("function {:builtin \"(_ fp.to_sbv 128) RNE\"} dtsbv128(bvdouble) returns (bv128);");
  D("function {:builtin \"(_ fp.to_sbv 96) RNE\"} dtsbv96(bvdouble) returns (bv96);");
  D("function {:builtin \"(_ fp.to_sbv 88) RNE\"} dtsbv88(bvdouble) returns (bv88);");
  D("function {:builtin \"(_ fp.to_sbv 64) RNE\"} dtsbv64(bvdouble) returns (bv64);");
  D("function {:builtin \"(_ fp.to_sbv 56) RNE\"} dtsbv56(bvdouble) returns (bv56);");
  D("function {:builtin \"(_ fp.to_sbv 48) RNE\"} dtsbv48(bvdouble) returns (bv48);");
  D("function {:builtin \"(_ fp.to_sbv 40) RNE\"} dtsbv40(bvdouble) returns (bv40);");
  D("function {:builtin \"(_ fp.to_sbv 32) RNE\"} dtsbv32(bvdouble) returns (bv32);");
  D("function {:builtin \"(_ fp.to_sbv 24) RNE\"} dtsbv24(bvdouble) returns (bv24);");
  D("function {:builtin \"(_ fp.to_sbv 16) RNE\"} dtsbv16(bvdouble) returns (bv16);");
  D("function {:builtin \"(_ fp.to_sbv 8) RNE\"} dtsbv8(bvdouble) returns (bv8);");
  D("function {:builtin \"(_ fp.to_ubv 128) RNE\"} dtubv128(bvdouble) returns (bv128);");
  D("function {:builtin \"(_ fp.to_ubv 96) RNE\"} dtubv96(bvdouble) returns (bv96);");
  D("function {:builtin \"(_ fp.to_ubv 88) RNE\"} dtubv88(bvdouble) returns (bv88);");
  D("function {:builtin \"(_ fp.to_ubv 64) RNE\"} dtubv64(bvdouble) returns (bv64);");
  D("function {:builtin \"(_ fp.to_ubv 56) RNE\"} dtubv56(bvdouble) returns (bv56);");
  D("function {:builtin \"(_ fp.to_ubv 48) RNE\"} dtubv48(bvdouble) returns (bv48);");
  D("function {:builtin \"(_ fp.to_ubv 40) RNE\"} dtubv40(bvdouble) returns (bv40);");
  D("function {:builtin \"(_ fp.to_ubv 32) RNE\"} dtubv32(bvdouble) returns (bv32);");
  D("function {:builtin \"(_ fp.to_ubv 24) RNE\"} dtubv24(bvdouble) returns (bv24);");
  D("function {:builtin \"(_ fp.to_ubv 16) RNE\"} dtubv16(bvdouble) returns (bv16);");
  D("function {:builtin \"(_ fp.to_ubv 8) RNE\"} dtubv8(bvdouble) returns (bv8);");
  
  // Add truncation for default casts to int
  D("function {:builtin \"(_ fp.to_sbv 128) RTZ\"} dtsi128(bvdouble) returns (bv128);");
  D("function {:builtin \"(_ fp.to_sbv 96) RTZ\"} dtsi96(bvdouble) returns (bv96);");
  D("function {:builtin \"(_ fp.to_sbv 88) RTZ\"} dtsi88(bvdouble) returns (bv88);");
  D("function {:builtin \"(_ fp.to_sbv 64) RTZ\"} dtsi64(bvdouble) returns (bv64);");
  D("function {:builtin \"(_ fp.to_sbv 56) RTZ\"} dtsi56(bvdouble) returns (bv56);");
  D("function {:builtin \"(_ fp.to_sbv 48) RTZ\"} dtsi48(bvdouble) returns (bv48);");
  D("function {:builtin \"(_ fp.to_sbv 40) RTZ\"} dtsi40(bvdouble) returns (bv40);");
  D("function {:builtin \"(_ fp.to_sbv 32) RTZ\"} dtsi32(bvdouble) returns (bv32);");
  D("function {:builtin \"(_ fp.to_sbv 24) RTZ\"} dtsi24(bvdouble) returns (bv24);");
  D("function {:builtin \"(_ fp.to_sbv 16) RTZ\"} dtsi16(bvdouble) returns (bv16);");
  D("function {:builtin \"(_ fp.to_sbv 8) RTZ\"} dtsi8(bvdouble) returns (bv8);");
  
  DECLARE(INLINE_CONVERSION, bvdouble, bv128, $fp2si, {dtsi128(i)});
  DECLARE(INLINE_CONVERSION, bvdouble, bv128, $fp2ui, {dtubv128(i)});
  DECLARE(INLINE_CONVERSION, bv128, bvdouble, $si2fp, {sbv128td(i)});
  DECLARE(INLINE_CONVERSION, bv128, bvdouble, $ui2fp, {ubv128td(i)});
  DECLARE(INLINE_CONVERSION, bvdouble, bv96, $fp2si, {dtsi96(i)});
  DECLARE(INLINE_CONVERSION, bvdouble, bv96, $fp2ui, {dtubv96(i)});
  DECLARE(INLINE_CONVERSION, bv96, bvdouble, $si2fp, {sbv96td(i)});
  DECLARE(INLINE_CONVERSION, bv96, bvdouble, $ui2fp, {ubv96td(i)});
  DECLARE(INLINE_CONVERSION, bvdouble, bv88, $fp2si, {dtsi88(i)});
  DECLARE(INLINE_CONVERSION, bvdouble, bv88, $fp2ui, {dtubv88(i)});
  DECLARE(INLINE_CONVERSION, bv88, bvdouble, $si2fp, {sbv88td(i)});
  DECLARE(INLINE_CONVERSION, bv88, bvdouble, $ui2fp, {ubv88td(i)});
  DECLARE(INLINE_CONVERSION, bvdouble, bv64, $fp2si, {dtsi64(i)});
  DECLARE(INLINE_CONVERSION, bvdouble, bv64, $fp2ui, {dtubv64(i)});
  DECLARE(INLINE_CONVERSION, bv64, bvdouble, $si2fp, {sbv64td(i)});
  DECLARE(INLINE_CONVERSION, bv64, bvdouble, $ui2fp, {ubv64td(i)});
  DECLARE(INLINE_CONVERSION, bvdouble, bv56, $fp2si, {dtsi56(i)});
  DECLARE(INLINE_CONVERSION, bvdouble, bv56, $fp2ui, {dtubv56(i)});
  DECLARE(INLINE_CONVERSION, bv56, bvdouble, $si2fp, {sbv56td(i)});
  DECLARE(INLINE_CONVERSION, bv56, bvdouble, $ui2fp, {ubv56td(i)});
  DECLARE(INLINE_CONVERSION, bvdouble, bv48, $fp2si, {dtsi48(i)});
  DECLARE(INLINE_CONVERSION, bvdouble, bv48, $fp2ui, {dtubv48(i)});
  DECLARE(INLINE_CONVERSION, bv48, bvdouble, $si2fp, {sbv48td(i)});
  DECLARE(INLINE_CONVERSION, bv48, bvdouble, $ui2fp, {ubv48td(i)});
  DECLARE(INLINE_CONVERSION, bvdouble, bv40, $fp2si, {dtsi40(i)});
  DECLARE(INLINE_CONVERSION, bvdouble, bv40, $fp2ui, {dtubv40(i)});
  DECLARE(INLINE_CONVERSION, bv40, bvdouble, $si2fp, {sbv40td(i)});
  DECLARE(INLINE_CONVERSION, bv40, bvdouble, $ui2fp, {ubv40td(i)});
  DECLARE(INLINE_CONVERSION, bvdouble, bv32, $fp2si, {dtsi32(i)});
  DECLARE(INLINE_CONVERSION, bvdouble, bv32, $fp2ui, {dtubv32(i)});
  DECLARE(INLINE_CONVERSION, bv32, bvdouble, $si2fp, {sbv32td(i)});
  DECLARE(INLINE_CONVERSION, bv32, bvdouble, $ui2fp, {ubv32td(i)});
  DECLARE(INLINE_CONVERSION, bvdouble, bv24, $fp2si, {dtsi24(i)});
  DECLARE(INLINE_CONVERSION, bvdouble, bv24, $fp2ui, {dtubv24(i)});
  DECLARE(INLINE_CONVERSION, bv24, bvdouble, $si2fp, {sbv24td(i)});
  DECLARE(INLINE_CONVERSION, bv24, bvdouble, $ui2fp, {ubv24td(i)});
  DECLARE(INLINE_CONVERSION, bvdouble, bv16, $fp2si, {dtsi16(i)});
  DECLARE(INLINE_CONVERSION, bvdouble, bv16, $fp2ui, {dtubv16(i)});
  DECLARE(INLINE_CONVERSION, bv16, bvdouble, $si2fp, {sbv16td(i)});
  DECLARE(INLINE_CONVERSION, bv16, bvdouble, $ui2fp, {ubv16td(i)});
  DECLARE(INLINE_CONVERSION, bvdouble, bv8, $fp2si, {dtsi8(i)});
  DECLARE(INLINE_CONVERSION, bvdouble, bv8, $fp2ui, {dtubv8(i)});
  DECLARE(INLINE_CONVERSION, bv8, bvdouble, $si2fp, {sbv8td(i)});
  DECLARE(INLINE_CONVERSION, bv8, bvdouble, $ui2fp, {ubv8td(i)});
  
  D("function {:builtin \"(_ fp.to_sbv 64) RNE\"} $round.rne.bvdouble(bvdouble) returns (bv64);");
  D("function {:builtin \"(_ fp.to_sbv 64) RNA\"} $round.rna.bvdouble(bvdouble) returns (bv64);");
  D("function {:builtin \"(_ fp.to_sbv 64) RTN\"} $floor.bvdouble(bvdouble) returns (bv64);");
  D("function {:builtin \"(_ fp.to_sbv 64) RTP\"} $ceil.bvdouble(bvdouble) returns (bv64);");
  D("function {:builtin \"(_ fp.to_sbv 64) RTZ\"} $trunc.bvdouble(bvdouble) returns (bv64);");
  
  #if BUILD_64
    D("function {:builtin \"(_ fp.to_sbv 64) RNA\"} $lround.bvdouble(bvdouble) returns (bv64);");
  
  #else
    D("function {:builtin \"(_ fp.to_sbv 32) RNA\"} $lround.bvdouble(bvdouble) returns (bv32);");

  #endif
  
#endif

  // Memory Model
  D("const $GLOBALS_BOTTOM: ref;");
  D("const $EXTERNS_BOTTOM: ref;");
  D("const $MALLOC_TOP: ref;");
  D("function {:inline} $isExternal(p: ref) returns (bool) {$slt.ref.bool(p,$EXTERNS_BOTTOM)}");

  D("function {:inline} $load.i128(M: [ref] i128, p: ref) returns (i128) { M[p] }");
  D("function {:inline} $load.i96(M: [ref] i96, p: ref) returns (i96) { M[p] }");
  D("function {:inline} $load.i88(M: [ref] i88, p: ref) returns (i88) { M[p] }");
  D("function {:inline} $load.i64(M: [ref] i64, p: ref) returns (i64) { M[p] }");
  D("function {:inline} $load.i56(M: [ref] i56, p: ref) returns (i56) { M[p] }");
  D("function {:inline} $load.i48(M: [ref] i48, p: ref) returns (i48) { M[p] }");
  D("function {:inline} $load.i40(M: [ref] i40, p: ref) returns (i40) { M[p] }");
  D("function {:inline} $load.i32(M: [ref] i32, p: ref) returns (i32) { M[p] }");
  D("function {:inline} $load.i24(M: [ref] i24, p: ref) returns (i24) { M[p] }");
  D("function {:inline} $load.i16(M: [ref] i16, p: ref) returns (i16) { M[p] }");
  D("function {:inline} $load.i8(M: [ref] i8, p: ref) returns (i8) { M[p] }");
  D("function {:inline} $load.i1(M: [ref] i1, p: ref) returns (i1) { M[p] }");

  D("function {:inline} $load.bv128(M: [ref] bv128, p: ref) returns (bv128) { M[p] }");
  D("function {:inline} $load.bv96(M: [ref] bv96, p: ref) returns (bv96) { M[p] }");
  D("function {:inline} $load.bv88(M: [ref] bv88, p: ref) returns (bv88) { M[p] }");
  D("function {:inline} $load.bv64(M: [ref] bv64, p: ref) returns (bv64) { M[p] }");
  D("function {:inline} $load.bv56(M: [ref] bv56, p: ref) returns (bv56) { M[p] }");
  D("function {:inline} $load.bv48(M: [ref] bv48, p: ref) returns (bv48) { M[p] }");
  D("function {:inline} $load.bv40(M: [ref] bv40, p: ref) returns (bv40) { M[p] }");
  D("function {:inline} $load.bv32(M: [ref] bv32, p: ref) returns (bv32) { M[p] }");
  D("function {:inline} $load.bv24(M: [ref] bv24, p: ref) returns (bv24) { M[p] }");
  D("function {:inline} $load.bv16(M: [ref] bv16, p: ref) returns (bv16) { M[p] }");
  D("function {:inline} $load.bv8(M: [ref] bv8, p: ref) returns (bv8) { M[p] }");

  D("function {:inline} $load.bytes.bv128(M: [ref] bv8, p: ref) returns (bv128)"
    "{ $load.bytes.bv64(M, $add.ref(p, $8.ref)) ++ $load.bytes.bv64(M, p) }");
  D("function {:inline} $load.bytes.bv96(M: [ref] bv8, p: ref) returns (bv96)"
    "{ $load.bytes.bv64(M, $add.ref(p, $4.ref)) ++ $load.bytes.bv32(M, p) }");
  D("function {:inline} $load.bytes.bv88(M: [ref] bv8, p: ref) returns (bv88)"
    "{ $load.bytes.bv56(M, $add.ref(p, $4.ref)) ++ $load.bytes.bv32(M, p) }");
  D("function {:inline} $load.bytes.bv64(M: [ref] bv8, p: ref) returns (bv64)"
    "{ $load.bytes.bv32(M, $add.ref(p, $4.ref)) ++ $load.bytes.bv32(M, p) }");
  D("function {:inline} $load.bytes.bv56(M: [ref] bv8, p: ref) returns (bv56)"
    "{ $load.bytes.bv24(M, $add.ref(p, $4.ref)) ++ $load.bytes.bv32(M, p) }");
  D("function {:inline} $load.bytes.bv48(M: [ref] bv8, p: ref) returns (bv48)"
    "{ $load.bytes.bv16(M, $add.ref(p, $4.ref)) ++ $load.bytes.bv32(M, p) }");
  D("function {:inline} $load.bytes.bv40(M: [ref] bv8, p: ref) returns (bv40)"
    "{ M[$add.ref(p, $4.ref)] ++ $load.bytes.bv32(M, p) }");
  D("function {:inline} $load.bytes.bv32(M: [ref] bv8, p: ref) returns (bv32)"
    "{ M[$add.ref(p, $3.ref)] ++ M[$add.ref(p, $2.ref)] ++ M[$add.ref(p, $1.ref)]++M[p] }");
  D("function {:inline} $load.bytes.bv24(M: [ref] bv8, p: ref) returns (bv24)"
    "{ M[$add.ref(p, $2.ref)] ++ M[$add.ref(p, $1.ref)]++M[p] }");
  D("function {:inline} $load.bytes.bv16(M: [ref] bv8, p: ref) returns (bv16)"
    "{ M[$add.ref(p, $1.ref)] ++ M[p] }");
  D("function {:inline} $load.bytes.bv8(M: [ref] bv8, p: ref) returns (bv8) { M[p] }");

  D("function {:inline} $store.i128(M: [ref] i128, p: ref, v: i128) returns ([ref] i128) { M[p := v] }");
  D("function {:inline} $store.i96(M: [ref] i96, p: ref, v: i96) returns ([ref] i96) { M[p := v] }");
  D("function {:inline} $store.i88(M: [ref] i88, p: ref, v: i88) returns ([ref] i88) { M[p := v] }");
  D("function {:inline} $store.i64(M: [ref] i64, p: ref, v: i64) returns ([ref] i64) { M[p := v] }");
  D("function {:inline} $store.i56(M: [ref] i56, p: ref, v: i56) returns ([ref] i56) { M[p := v] }");
  D("function {:inline} $store.i48(M: [ref] i48, p: ref, v: i48) returns ([ref] i48) { M[p := v] }");
  D("function {:inline} $store.i40(M: [ref] i40, p: ref, v: i40) returns ([ref] i40) { M[p := v] }");
  D("function {:inline} $store.i32(M: [ref] i32, p: ref, v: i32) returns ([ref] i32) { M[p := v] }");
  D("function {:inline} $store.i24(M: [ref] i24, p: ref, v: i24) returns ([ref] i24) { M[p := v] }");
  D("function {:inline} $store.i16(M: [ref] i16, p: ref, v: i16) returns ([ref] i16) { M[p := v] }");
  D("function {:inline} $store.i8(M: [ref] i8, p: ref, v: i8) returns ([ref] i8) { M[p := v] }");
  D("function {:inline} $store.i1(M: [ref] i1, p: ref, v: i1) returns ([ref] i1) { M[p := v] }");

  D("function {:inline} $store.bv128(M: [ref] bv128, p: ref, v: bv128) returns ([ref] bv128) { M[p := v] }");
  D("function {:inline} $store.bv96(M: [ref] bv96, p: ref, v: bv96) returns ([ref] bv96) { M[p := v] }");
  D("function {:inline} $store.bv88(M: [ref] bv88, p: ref, v: bv88) returns ([ref] bv88) { M[p := v] }");
  D("function {:inline} $store.bv64(M: [ref] bv64, p: ref, v: bv64) returns ([ref] bv64) { M[p := v] }");
  D("function {:inline} $store.bv56(M: [ref] bv56, p: ref, v: bv56) returns ([ref] bv56) { M[p := v] }");
  D("function {:inline} $store.bv48(M: [ref] bv48, p: ref, v: bv48) returns ([ref] bv48) { M[p := v] }");
  D("function {:inline} $store.bv40(M: [ref] bv40, p: ref, v: bv40) returns ([ref] bv40) { M[p := v] }");
  D("function {:inline} $store.bv32(M: [ref] bv32, p: ref, v: bv32) returns ([ref] bv32) { M[p := v] }");
  D("function {:inline} $store.bv24(M: [ref] bv24, p: ref, v: bv24) returns ([ref] bv24) { M[p := v] }");
  D("function {:inline} $store.bv16(M: [ref] bv16, p: ref, v: bv16) returns ([ref] bv16) { M[p := v] }");
  D("function {:inline} $store.bv8(M: [ref] bv8, p: ref, v: bv8) returns ([ref] bv8) { M[p := v] }");

  D("function {:inline} $store.bytes.bv128(M:[ref]bv8, p:ref, v:bv128) returns ([ref]bv8){"
    "M[p := v[8:0]][$add.ref(p, $1.ref) := v[16:8]]"
    "[$add.ref(p, $2.ref) := v[24:16]][$add.ref(p, $3.ref) := v[32:24]]"
    "[$add.ref(p, $4.ref) := v[40:32]][$add.ref(p, $5.ref) := v[48:40]]"
    "[$add.ref(p, $6.ref) := v[56:48]][$add.ref(p, $7.ref) := v[64:56]]"
    "[$add.ref(p, $7.ref) := v[72:64]][$add.ref(p, $8.ref) := v[80:72]]"
    "[$add.ref(p, $9.ref) := v[88:80]][$add.ref(p, $10.ref) := v[96:88]]"
    "[$add.ref(p, $11.ref) := v[104:96]][$add.ref(p, $12.ref) := v[112:104]]"
    "[$add.ref(p, $13.ref) := v[120:112]][$add.ref(p, $14.ref) := v[128:120]]}");
  D("function {:inline} $store.bytes.bv96(M:[ref]bv8, p:ref, v:bv96) returns ([ref]bv8){"
    "M[p := v[8:0]][$add.ref(p, $1.ref) := v[16:8]]"
    "[$add.ref(p, $2.ref) := v[24:16]][$add.ref(p, $3.ref) := v[32:24]]"
    "[$add.ref(p, $4.ref) := v[40:32]][$add.ref(p, $5.ref) := v[48:40]]"
    "[$add.ref(p, $6.ref) := v[56:48]][$add.ref(p, $7.ref) := v[64:56]]"
    "[$add.ref(p, $7.ref) := v[72:64]][$add.ref(p, $8.ref) := v[80:72]]"
    "[$add.ref(p, $9.ref) := v[88:80]][$add.ref(p, $10.ref) := v[96:88]]}");
  D("function {:inline} $store.bytes.bv88(M:[ref]bv8, p:ref, v:bv88) returns ([ref]bv8){"
    "M[p := v[8:0]][$add.ref(p, $1.ref) := v[16:8]]"
    "[$add.ref(p, $2.ref) := v[24:16]][$add.ref(p, $3.ref) := v[32:24]]"
    "[$add.ref(p, $4.ref) := v[40:32]][$add.ref(p, $5.ref) := v[48:40]]"
    "[$add.ref(p, $6.ref) := v[56:48]][$add.ref(p, $7.ref) := v[64:56]]"
    "[$add.ref(p, $7.ref) := v[72:64]][$add.ref(p, $8.ref) := v[80:72]]"
    "[$add.ref(p, $9.ref) := v[88:80]]}");
  D("function {:inline} $store.bytes.bv64(M:[ref]bv8, p:ref, v:bv64) returns ([ref]bv8){"
    "M[p := v[8:0]][$add.ref(p, $1.ref) := v[16:8]]"
    "[$add.ref(p, $2.ref) := v[24:16]][$add.ref(p, $3.ref) := v[32:24]]"
    "[$add.ref(p, $4.ref) := v[40:32]][$add.ref(p, $5.ref) := v[48:40]]"
    "[$add.ref(p, $6.ref) := v[56:48]][$add.ref(p, $7.ref) := v[64:56]]}");
  D("function {:inline} $store.bytes.bv56(M:[ref]bv8, p:ref, v:bv56) returns ([ref]bv8){"
    "M[p := v[8:0]][$add.ref(p, $1.ref) := v[16:8]]"
    "[$add.ref(p, $2.ref) := v[24:16]][$add.ref(p, $3.ref) := v[32:24]]"
    "[$add.ref(p, $4.ref) := v[40:32]][$add.ref(p, $5.ref) := v[48:40]]"
    "[$add.ref(p, $6.ref) := v[56:48]]}");
  D("function {:inline} $store.bytes.bv48(M:[ref]bv8, p:ref, v:bv48) returns ([ref]bv8){"
    "M[p := v[8:0]][$add.ref(p, $1.ref) := v[16:8]]"
    "[$add.ref(p, $2.ref) := v[24:16]][$add.ref(p, $3.ref) := v[32:24]]"
    "[$add.ref(p, $4.ref) := v[40:32]][$add.ref(p, $5.ref) := v[48:40]]}");
  D("function {:inline} $store.bytes.bv40(M:[ref]bv8, p:ref, v:bv40) returns ([ref]bv8){"
    "M[p := v[8:0]][$add.ref(p, $1.ref) := v[16:8]]"
    "[$add.ref(p, $2.ref) := v[24:16]][$add.ref(p, $3.ref) := v[32:24]]"
    "[$add.ref(p, $4.ref) := v[40:32]]}");
  D("function {:inline} $store.bytes.bv32(M:[ref]bv8, p:ref, v:bv32) returns ([ref]bv8) {"
    "M[p := v[8:0]][$add.ref(p, $1.ref) := v[16:8]]"
    "[$add.ref(p, $2.ref) := v[24:16]][$add.ref(p, $3.ref) := v[32:24]]}");
  D("function {:inline} $store.bytes.bv24(M:[ref]bv8, p:ref, v:bv24) returns ([ref]bv8) {"
    "M[p := v[8:0]][$add.ref(p, $1.ref) := v[16:8]]"
    "[$add.ref(p, $2.ref) := v[24:16]]}");
  D("function {:inline} $store.bytes.bv16(M:[ref]bv8, p:ref, v:bv16) returns ([ref]bv8) {"
    "M[p := v[8:0]][$add.ref(p, $1.ref) := v[16:8]]}");
  D("function {:inline} $store.bytes.bv8(M:[ref]bv8, p:ref, v:bv8) returns ([ref]bv8) {M[p := v]}");

  D("function {:inline} $load.ref(M: [ref] ref, p: ref) returns (ref) { M[p] }");
  D("function {:inline} $store.ref(M: [ref] ref, p: ref, v: ref) returns ([ref] ref) { M[p := v] }");

  D("function {:inline} $load.float(M: [ref] float, p: ref) returns (float) { M[p] }");
  D("function {:inline} $store.float(M: [ref] float, p: ref, v: float) returns ([ref] float) { M[p := v] }");

  #if FLOAT_ENABLED
  D("function {:inline} $load.bvfloat(M: [ref] bvfloat, p: ref) returns (bvfloat) { M[p] }");
  D("function {:inline} $store.bvfloat(M: [ref] bvfloat, p: ref, v: bvfloat) returns ([ref] bvfloat) { M[p := v] }");

  D("function {:inline} $load.bvdouble(M: [ref] bvdouble, p: ref) returns (bvdouble) { M[p] }");
  D("function {:inline} $store.bvdouble(M: [ref] bvdouble, p: ref, v: bvdouble) returns ([ref] bvdouble) { M[p := v] }");

  D("function {:inline} $store.bytes.bvfloat(M:[ref]bv8, p:ref, v:bvfloat) returns ([ref]bv8) {"
    "$store.bytes.bv32(M, p, $fp2ui.bvfloat.bv32(v))}");
  D("function {:inline} $store.bytes.bvdouble(M:[ref]bv8, p:ref, v:bvdouble) returns ([ref]bv8) {"
    "$store.bytes.bv64(M, p, $fp2ui.bvdouble.bv64(v))}");

  D("function {:inline} $load.bytes.bvfloat(M: [ref] bv8, p: ref) returns (bvfloat) {"
    "$ui2fp.bv32.bvfloat($load.bytes.bv32(M, p))}");
  D("function {:inline} $load.bytes.bvdouble(M: [ref] bv8, p: ref) returns (bvdouble) {"
    "$ui2fp.bv64.bvdouble($load.bytes.bv64(M, p))}");
  #endif

  // Memory debugging symbols
  D("type $mop;");
  D("procedure boogie_si_record_mop(m: $mop);");
  D("const $MOP: $mop;");

  DECLARE(RECORD_PROC, bool);
  DECLARE(RECORD_PROC, i1);
  DECLARE(RECORD_PROC, i8);
  DECLARE(RECORD_PROC, i16);
  DECLARE(RECORD_PROC, i24);
  DECLARE(RECORD_PROC, i32);
  DECLARE(RECORD_PROC, i40);
  DECLARE(RECORD_PROC, i48);
  DECLARE(RECORD_PROC, i56);
  DECLARE(RECORD_PROC, i64);
  DECLARE(RECORD_PROC, i88);
  DECLARE(RECORD_PROC, i96);
  DECLARE(RECORD_PROC, i128);
  DECLARE(RECORD_PROC, bv1);
  DECLARE(RECORD_PROC, bv8);
  DECLARE(RECORD_PROC, bv16);
  DECLARE(RECORD_PROC, bv24);
  DECLARE(RECORD_PROC, bv32);
  DECLARE(RECORD_PROC, bv40);
  DECLARE(RECORD_PROC, bv48);
  DECLARE(RECORD_PROC, bv56);
  DECLARE(RECORD_PROC, bv64);
  DECLARE(RECORD_PROC, bv88);
  DECLARE(RECORD_PROC, bv96);
  DECLARE(RECORD_PROC, bv128);
  DECLARE(RECORD_PROC, ref);
  DECLARE(RECORD_PROC, float);
  #if FLOAT_ENABLED
  DECLARE(RECORD_PROC, bvfloat);
  DECLARE(RECORD_PROC, bvdouble);
  #endif

  D("var $exn: bool;");
  D("var $exnv: int;");
  D("function $extractvalue(p: int, i: int) returns (int);\n");

#if MEMORY_SAFETY
  D("function $base(ref) returns (ref);");
  D("var $allocatedCounter: int;\n");

  D("procedure $malloc(n: ref) returns (p: ref)\n"
    "modifies $allocatedCounter;\n"
    "{\n"
    "  $allocatedCounter := $allocatedCounter + 1;\n"
    "  call p := $alloc(n);\n"
    "}\n");

#if MEMORY_MODEL_NO_REUSE_IMPLS
  D("var $Alloc: [ref] bool;");
  D("function $Size(ref) returns (ref);");
  D("var $CurrAddr:ref;\n");

  D("procedure $galloc(base_addr: ref, size: ref)\n"
    "{\n"
    "  assume $Size(base_addr) == size;\n"
    "  assume (forall addr: ref :: {$base(addr)} $sle.ref.bool(base_addr, addr) && $slt.ref.bool(addr, $add.ref(base_addr, size)) ==> $base(addr) == base_addr);\n"
    "  $Alloc[base_addr] := true;\n"
    "}\n");

  D("procedure $alloc(n: ref) returns (p: ref)\n"
    "modifies $Alloc, $CurrAddr;\n"
    "{\n"
    "  p := $CurrAddr;\n"
    "  havoc $CurrAddr;\n"
    "  if ($sgt.ref.bool(n, $0.ref)) {\n"
    "    assume $sle.ref.bool($add.ref(p, n), $CurrAddr);\n"
    "    assume $Size(p) == n;\n"
    "    assume (forall q: ref :: {$base(q)} $sle.ref.bool(p, q) && $slt.ref.bool(q, $add.ref(p, n)) ==> $base(q) == p);\n"
    "  } else {\n"
    "    assume $sle.ref.bool($add.ref(p, $1.ref), $CurrAddr);\n"
    "    assume $Size(p) == $1.ref;\n"
    "    assume $eq.ref.bool($base(p), p);\n"
    "  }\n"
    "  $Alloc[p] := true;\n"
    "}\n");

  D("procedure $free(p: ref)\n"
    "modifies $Alloc, $allocatedCounter;\n"
    "{\n"
    "  if ($ne.ref.bool(p, $0.ref)) {\n"
    "    assert {:valid_free} $eq.ref.bool($base(p), p);\n"
    "    assert {:valid_free} $Alloc[p] == true;\n"
    "    assert {:valid_free} $sgt.ref.bool(p, $0.ref);\n"
    "    $Alloc[p] := false;\n"
    "    $allocatedCounter := $allocatedCounter - 1;\n"
    "  }\n"
    "}\n");

#elif MEMORY_MODEL_REUSE // can reuse previously-allocated and freed addresses
  D("var $Alloc: [ref] bool;");
  D("var $Size: [ref] ref;\n");

  D("procedure $galloc(base_addr: ref, size: ref);\n"
    "modifies $Alloc, $Size;"
    "ensures $Size[base_addr] == size;\n"
    "ensures (forall addr: ref :: {$base(addr)} $sle.ref.bool(base_addr, addr) && $slt.ref.bool(addr, $add.ref(base_addr, size)) ==> $base(addr) == base_addr);\n"
    "ensures $Alloc[base_addr];\n"
    "ensures (forall q: ref :: {$Size[q]} q != base_addr ==> $Size[q] == old($Size[q]));\n"
    "ensures (forall q: ref :: {$Alloc[q]} q != base_addr ==> $Alloc[q] == old($Alloc[q]));\n");

  D("procedure $alloc(n: ref) returns (p: ref);\n"
    "modifies $Alloc, $Size;\n"
    "ensures $sgt.ref.bool(p, $0.ref);\n"
    "ensures $slt.ref.bool(p, $MALLOC_TOP);\n"
    "ensures !old($Alloc[p]);\n"
    "ensures (forall q: ref :: old($Alloc[q]) ==> ($slt.ref.bool($add.ref(p, n), q) || $sgt.ref.bool(p, $add.ref(q, $Size[q]))));\n"
    "ensures $Alloc[p];\n"
    "ensures $Size[p] == n;\n"
    "ensures (forall q: ref :: {$Size[q]} q != p ==> $Size[q] == old($Size[q]));\n"
    "ensures (forall q: ref :: {$Alloc[q]} q != p ==> $Alloc[q] == old($Alloc[q]));\n"
    "ensures $sge.ref.bool(n, $0.ref) ==> (forall q: ref :: {$base(q)} $sle.ref.bool(p, q) && $slt.ref.bool(q, $add.ref(p, n)) ==> $base(q) == p);\n");

  D("procedure $free(p: ref);\n"
    "modifies $Alloc, $allocatedCounter;\n"
    "requires $eq.ref.bool(p, $0.ref) || ($eq.ref.bool($base(p), p) && $Alloc[p]);\n"
    "requires $sgt.ref.bool(p, $0.ref);\n"
    "ensures $ne.ref.bool(p, $0.ref) ==> !$Alloc[p];\n"
    "ensures $ne.ref.bool(p, $0.ref) ==> (forall q: ref :: {$Alloc[q]} q != p ==> $Alloc[q] == old($Alloc[q]));\n"
    "ensures $ne.ref.bool(p, $0.ref) ==> $allocatedCounter == old($allocatedCounter) - 1;\n");

#else // NO_REUSE does not reuse previously-allocated addresses
  D("var $Alloc: [ref] bool;");
  D("function $Size(ref) returns (ref);");
  D("var $CurrAddr:ref;\n");

  D("procedure $galloc(base_addr: ref, size: ref);\n"
    "modifies $Alloc;"
    "ensures $Size(base_addr) == size;\n"
    "ensures (forall addr: ref :: {$base(addr)} $sle.ref.bool(base_addr, addr) && $slt.ref.bool(addr, $add.ref(base_addr, size)) ==> $base(addr) == base_addr);\n"
    "ensures $Alloc[base_addr];\n"
    "ensures (forall q: ref :: {$Alloc[q]} q != base_addr ==> $Alloc[q] == old($Alloc[q]));\n");

  D("procedure $alloc(n: ref) returns (p: ref);\n"
    "modifies $Alloc, $CurrAddr;\n"
    "ensures p == old($CurrAddr);\n"
    "ensures $sgt.ref.bool(n, $0.ref) ==> $sle.ref.bool($add.ref(old($CurrAddr), n), $CurrAddr);\n"
    "ensures $sgt.ref.bool(n, $0.ref) ==> $Size(p) == n;\n"
    "ensures $sgt.ref.bool(n, $0.ref) ==> (forall q: ref :: {$base(q)} $sle.ref.bool(p, q) && $slt.ref.bool(q, $add.ref(p, n)) ==> $base(q) == p);\n"
    "ensures !$sgt.ref.bool(n, $0.ref) ==> $sle.ref.bool($add.ref(old($CurrAddr), $1.ref), $CurrAddr);\n"
    "ensures !$sgt.ref.bool(n, $0.ref) ==> $Size(p) == $1.ref;\n"
    "ensures !$sgt.ref.bool(n, $0.ref) ==> $eq.ref.bool($base(p), p);\n"
    "ensures $Alloc[p];\n"
    "ensures (forall q: ref :: {$Alloc[q]} q != p ==> $Alloc[q] == old($Alloc[q]));\n");

  D("procedure $free(p: ref);\n"
    "modifies $Alloc, $allocatedCounter;\n"
    "requires $eq.ref.bool(p, $0.ref) || ($eq.ref.bool($base(p), p) && $Alloc[p]);\n"
    "requires $sgt.ref.bool(p, $0.ref);\n"
    "ensures $ne.ref.bool(p, $0.ref) ==> !$Alloc[p];\n"
    "ensures $ne.ref.bool(p, $0.ref) ==> (forall q: ref :: {$Alloc[q]} q != p ==> $Alloc[q] == old($Alloc[q]));\n"
    "ensures $ne.ref.bool(p, $0.ref) ==> $allocatedCounter == old($allocatedCounter) - 1;\n");
#endif

#else
  D("procedure $malloc(n: ref) returns (p: ref)\n"
    "{\n"
    "  call p := $alloc(n);\n"
    "}\n");

#if MEMORY_MODEL_NO_REUSE_IMPLS
  D("var $CurrAddr:ref;\n");

  D("procedure $alloc(n: ref) returns (p: ref)\n"
    "modifies $CurrAddr;\n"
    "{\n"
    "  p := $CurrAddr;\n"
    "  havoc $CurrAddr;\n"
    "  if ($sgt.ref.bool(n, $0.ref)) {\n"
    "    assume $sle.ref.bool($add.ref(p, n), $CurrAddr);\n"
    "  } else {\n"
    "    assume $sle.ref.bool($add.ref(p, $1.ref), $CurrAddr);\n"
    "  }\n"
    "}\n");

  D("procedure $free(p: ref);\n");

#elif MEMORY_MODEL_REUSE // can reuse previously-allocated and freed addresses
  D("var $Alloc: [ref] bool;");
  D("var $Size: [ref] ref;\n");

  D("procedure $alloc(n: ref) returns (p: ref);\n"
    "modifies $Alloc, $Size;\n"
    "ensures $sgt.ref.bool(p, $0.ref);\n"
    "ensures $slt.ref.bool(p, $MALLOC_TOP);\n"
    "ensures !old($Alloc[p]);\n"
    "ensures (forall q: ref :: old($Alloc[q]) ==> ($slt.ref.bool($add.ref(p, n), q) || $sgt.ref.bool(p, $add.ref(q, $Size[q]))));\n"
    "ensures $Alloc[p];\n"
    "ensures $Size[p] == n;\n"
    "ensures (forall q: ref :: {$Size[q]} q != p ==> $Size[q] == old($Size[q]));\n"
    "ensures (forall q: ref :: {$Alloc[q]} q != p ==> $Alloc[q] == old($Alloc[q]));\n");

  D("procedure $free(p: ref);\n"
    "modifies $Alloc;\n"
    "ensures !$Alloc[p];\n"
    "ensures (forall q: ref :: {$Alloc[q]} q != p ==> $Alloc[q] == old($Alloc[q]));\n");

#else // NO_REUSE does not reuse previously-allocated addresses
  D("var $CurrAddr:ref;\n");

  D("procedure $alloc(n: ref) returns (p: ref);\n"
    "modifies $CurrAddr;\n"
    "ensures p == old($CurrAddr);\n"
    "ensures $sgt.ref.bool(n, $0.ref) ==> $sle.ref.bool($add.ref(old($CurrAddr), n), $CurrAddr);\n"
    "ensures !$sgt.ref.bool(n, $0.ref) ==> $sle.ref.bool($add.ref(old($CurrAddr), $1.ref), $CurrAddr);\n");

  D("procedure $free(p: ref);\n");
#endif
#endif

#undef D
}

#if MEMORY_SAFETY
// The size parameter represents number of bytes that are being accessed
void __SMACK_check_memory_safety(void* pointer, unsigned long size) {
  void* sizeRef = (void*)size;
  __SMACK_code("assert {:valid_deref} $Alloc[$base(@)] == true;", pointer);
  __SMACK_code("assert {:valid_deref} $sle.ref.bool($base(@), @);", pointer, pointer);
#if MEMORY_MODEL_NO_REUSE_IMPLS
  __SMACK_code("assert {:valid_deref} $sle.ref.bool($add.ref(@, @), $add.ref($base(@), $Size($base(@))));", pointer, sizeRef, pointer, pointer);
#elif MEMORY_MODEL_REUSE
  __SMACK_code("assert {:valid_deref} $sle.ref.bool($add.ref(@, @), $add.ref($base(@), $Size[$base(@)]));", pointer, sizeRef, pointer, pointer);
#else
  __SMACK_code("assert {:valid_deref} $sle.ref.bool($add.ref(@, @), $add.ref($base(@), $Size($base(@))));", pointer, sizeRef, pointer, pointer);
#endif
}

void __SMACK_check_memory_leak() {
  __SMACK_code("assert {:valid_memtrack} $allocatedCounter == 0;");
}
#endif

void __SMACK_init_func_memory_model(void) {
#if MEMORY_MODEL_NO_REUSE || MEMORY_MODEL_NO_REUSE_IMPLS
  __SMACK_code("$CurrAddr := $1024.ref;");
#endif
#if MEMORY_SAFETY
  __SMACK_code("$allocatedCounter := 0;");
#endif
}


#if MEMORY_SAFETY || SIGNED_INTEGER_OVERFLOW_CHECK
char *strcpy(char *dest, const char *src) {
  char *save = dest;
  while (*dest++ = *src++);
  return save;
}

size_t strlen(const char *str) {
  size_t count = 0;
  while (str[count] != 0) count++;
  return count;
}

char *strrchr(const char *src, int c) {
  char *result = (char *)0;

  while (*src != 0) {
    if (*src == c) {
      result = src;
    }
    src++;
  }
  return result;
}

size_t strspn(const char *cs, const char *ct) {
  size_t n;
  const char *p;
  for (n = 0; *cs; cs++, n++) {
    for (p = ct; *p && *p != *cs; p++);
    if (!*p) break;
  }
  return n;
}

unsigned long int strtoul(const char *nptr, char **endptr, int base) {
  if (__VERIFIER_nondet_int()) {
    if (endptr != 0) {
      *endptr = nptr;
    }
    return 0;
  } else {
    if (endptr != 0) {
      size_t size = strlen(nptr);
      *endptr = nptr + size;
    }
    return __VERIFIER_nondet_ulong();
  }
}

double strtod(const char *nptr, char **endptr) {
  if (__VERIFIER_nondet_int()) {
    if (endptr != 0) {
      *endptr = nptr;
    }
    return 0.0;
  } else {
    if (endptr != 0) {
      size_t size = strlen(nptr);
      *endptr = nptr + size;
    }
    return __VERIFIER_nondet_long();
  }
}

char *error_str = "xx";
char *strerror(int errnum) {
  error_str[0] = __VERIFIER_nondet_char();
  error_str[1] = __VERIFIER_nondet_char();
  return error_str;
}

char *env_value_str = "xx";
char *getenv(const char *name) {
  if (__VERIFIER_nondet_int()) {
    return 0;
  } else {
    env_value_str[0] = __VERIFIER_nondet_char();
    env_value_str[1] = __VERIFIER_nondet_char();
    return env_value_str;
  }
}

void *realloc (void *__ptr, size_t __size) {
  free(__ptr);
  return malloc(__size);
}
#endif
<|MERGE_RESOLUTION|>--- conflicted
+++ resolved
@@ -2,11 +2,8 @@
 // This file is distributed under the MIT License. See LICENSE for details.
 
 #include <smack.h>
-<<<<<<< HEAD
-=======
 #include <limits.h>
 #include <string.h>
->>>>>>> ba6cab2f
 #include <stdlib.h>
 
 /**
@@ -246,7 +243,6 @@
   return __VERIFIER_nondet();
 }
 
-<<<<<<< HEAD
 void* realloc(void* ptr, unsigned long size) {
   void* ret;
   if (ptr == 0 && size != 0) {
@@ -266,9 +262,6 @@
 }
 
 void* calloc(unsigned long num, unsigned long size) {
-=======
-void* calloc(size_t num, size_t size) {
->>>>>>> ba6cab2f
   void* ret;
   if (__VERIFIER_nondet_int()) {
     ret = 0;
