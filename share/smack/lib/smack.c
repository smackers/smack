--- conflicted
+++ resolved
@@ -1281,7 +1281,6 @@
   DECLARE_EACH_FLOAT_TYPE(FPBUILTIN_BINARY_OP, $frem, fp.rem)
   D("function $ffalse.bvfloat(f1:bvfloat, f2:bvfloat) returns (i1);");
   D("function $ftrue.bvfloat(f1:bvfloat, f2:bvfloat) returns (i1);");
-<<<<<<< HEAD
   
   D("function {:builtin \"fp.abs\"} $float.abs(bvfloat) returns (bvfloat);");
   D("function {:builtin \"fp.fma\"} $float.fma(bvfloat, bvfloat, bvfloat) returns (bvfloat);");
@@ -1297,9 +1296,6 @@
   D("function {:builtin \"fp.min\"} $double.min(bvdouble, bvdouble) returns (bvdouble);");
   D("function {:builtin \"fp.max\"} $double.max(bvdouble, bvdouble) returns (bvdouble);");
   
-=======
-
->>>>>>> 192cc9de
   D("function {:builtin \"fp.isNormal\"} $float.normal(bvfloat) returns (bool);");
   D("function {:builtin \"fp.isSubnormal\"} $float.subnormal(bvfloat) returns (bool);");
   D("function {:builtin \"fp.isZero\"} $float.zero(bvfloat) returns (bool);");
@@ -1385,7 +1381,6 @@
   D("function {:builtin \"(_ fp.to_ubv 24) RNE\"} ftubv24(bvfloat) returns (bv24);");
   D("function {:builtin \"(_ fp.to_ubv 16) RNE\"} ftubv16(bvfloat) returns (bv16);");
   D("function {:builtin \"(_ fp.to_ubv 8) RNE\"} ftubv8(bvfloat) returns (bv8);");
-<<<<<<< HEAD
   
   // Add truncation for default casts to int
   D("function {:builtin \"(_ fp.to_sbv 128) RTZ\"} ftsi128(bvfloat) returns (bv128);");
@@ -1401,10 +1396,6 @@
   D("function {:builtin \"(_ fp.to_sbv 8) RTZ\"} ftsi8(bvfloat) returns (bv8);");
   
   DECLARE(INLINE_CONVERSION, bvfloat, bv128, $fp2si, {ftsi128(i)});
-=======
-
-  DECLARE(INLINE_CONVERSION, bvfloat, bv128, $fp2si, {ftsbv128(i)});
->>>>>>> 192cc9de
   DECLARE(INLINE_CONVERSION, bvfloat, bv128, $fp2ui, {ftubv128(i)});
   DECLARE(INLINE_CONVERSION, bv128, bvfloat, $si2fp, {sbv128tf(i)});
   DECLARE(INLINE_CONVERSION, bv128, bvfloat, $ui2fp, {ubv128tf(i)});
@@ -1448,7 +1439,6 @@
   DECLARE(INLINE_CONVERSION, bvfloat, bv8, $fp2ui, {ftubv8(i)});
   DECLARE(INLINE_CONVERSION, bv8, bvfloat, $si2fp, {sbv8tf(i)});
   DECLARE(INLINE_CONVERSION, bv8, bvfloat, $ui2fp, {ubv8tf(i)});
-<<<<<<< HEAD
   
   D("function {:builtin \"(_ fp.to_sbv 32) RNA\"} $float.round(bvfloat) returns (bv32);");
   D("function {:builtin \"(_ fp.to_sbv 32) RTN\"} $float.floor(bvfloat) returns (bv32);");
@@ -1463,9 +1453,6 @@
 
   #endif
   
-=======
-
->>>>>>> 192cc9de
   //This isn't the correct implementation, so change as needed
   D("function {:inline} $ford.bvdouble(f1:bvdouble, f2:bvdouble) returns (bv1);");
   D("function {:inline} $funo.bvdouble(f1:bvdouble, f2:bvdouble) returns (bv1);");
@@ -1517,7 +1504,6 @@
   D("function {:builtin \"(_ fp.to_ubv 24) RNE\"} dtubv24(bvdouble) returns (bv24);");
   D("function {:builtin \"(_ fp.to_ubv 16) RNE\"} dtubv16(bvdouble) returns (bv16);");
   D("function {:builtin \"(_ fp.to_ubv 8) RNE\"} dtubv8(bvdouble) returns (bv8);");
-<<<<<<< HEAD
   
   // Add truncation for default casts to int
   D("function {:builtin \"(_ fp.to_sbv 128) RTZ\"} dtsi128(bvdouble) returns (bv128);");
@@ -1533,10 +1519,6 @@
   D("function {:builtin \"(_ fp.to_sbv 8) RTZ\"} dtsi8(bvdouble) returns (bv8);");
   
   DECLARE(INLINE_CONVERSION, bvdouble, bv128, $fp2si, {dtsi128(i)});
-=======
-
-  DECLARE(INLINE_CONVERSION, bvdouble, bv128, $fp2si, {dtsbv128(i)});
->>>>>>> 192cc9de
   DECLARE(INLINE_CONVERSION, bvdouble, bv128, $fp2ui, {dtubv128(i)});
   DECLARE(INLINE_CONVERSION, bv128, bvdouble, $si2fp, {sbv128td(i)});
   DECLARE(INLINE_CONVERSION, bv128, bvdouble, $ui2fp, {ubv128td(i)});
@@ -1580,7 +1562,6 @@
   DECLARE(INLINE_CONVERSION, bvdouble, bv8, $fp2ui, {dtubv8(i)});
   DECLARE(INLINE_CONVERSION, bv8, bvdouble, $si2fp, {sbv8td(i)});
   DECLARE(INLINE_CONVERSION, bv8, bvdouble, $ui2fp, {ubv8td(i)});
-<<<<<<< HEAD
   
   D("function {:builtin \"(_ fp.to_sbv 64) RNE\"} $double.round.rne(bvdouble) returns (bv64);");
   D("function {:builtin \"(_ fp.to_sbv 64) RNA\"} $double.round.rna(bvdouble) returns (bv64);");
@@ -1596,9 +1577,6 @@
 
   #endif
   
-=======
-
->>>>>>> 192cc9de
 #endif
 
   // Memory Model
