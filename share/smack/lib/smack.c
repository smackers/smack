--- conflicted
+++ resolved
@@ -1438,9 +1438,6 @@
   DECLARE_EACH_FLOAT_TYPE(FPBUILTIN_BINARY_OP, $frem, fp.rem)
   D("function $ffalse.bvfloat(f1:bvfloat, f2:bvfloat) returns (i1);");
   D("function $ftrue.bvfloat(f1:bvfloat, f2:bvfloat) returns (i1);");
-<<<<<<< HEAD
-
-=======
   
   D("function {:builtin \"fp.abs\"} $float.abs(bvfloat) returns (bvfloat);");
   D("function {:builtin \"fp.fma\"} $float.fma(bvfloat, bvfloat, bvfloat) returns (bvfloat);");
@@ -1456,7 +1453,6 @@
   D("function {:builtin \"fp.min\"} $double.min(bvdouble, bvdouble) returns (bvdouble);");
   D("function {:builtin \"fp.max\"} $double.max(bvdouble, bvdouble) returns (bvdouble);");
   
->>>>>>> a4f3eea2
   D("function {:builtin \"fp.isNormal\"} $float.normal(bvfloat) returns (bool);");
   D("function {:builtin \"fp.isSubnormal\"} $float.subnormal(bvfloat) returns (bool);");
   D("function {:builtin \"fp.isZero\"} $float.zero(bvfloat) returns (bool);");
@@ -1542,10 +1538,6 @@
   D("function {:builtin \"(_ fp.to_ubv 24) RNE\"} ftubv24(bvfloat) returns (bv24);");
   D("function {:builtin \"(_ fp.to_ubv 16) RNE\"} ftubv16(bvfloat) returns (bv16);");
   D("function {:builtin \"(_ fp.to_ubv 8) RNE\"} ftubv8(bvfloat) returns (bv8);");
-<<<<<<< HEAD
-
-  DECLARE(INLINE_CONVERSION, bvfloat, bv128, $fp2si, {ftsbv128(i)});
-=======
   
   // Add truncation for default casts to int
   D("function {:builtin \"(_ fp.to_sbv 128) RTZ\"} ftsi128(bvfloat) returns (bv128);");
@@ -1561,7 +1553,6 @@
   D("function {:builtin \"(_ fp.to_sbv 8) RTZ\"} ftsi8(bvfloat) returns (bv8);");
   
   DECLARE(INLINE_CONVERSION, bvfloat, bv128, $fp2si, {ftsi128(i)});
->>>>>>> a4f3eea2
   DECLARE(INLINE_CONVERSION, bvfloat, bv128, $fp2ui, {ftubv128(i)});
   DECLARE(INLINE_CONVERSION, bv128, bvfloat, $si2fp, {sbv128tf(i)});
   DECLARE(INLINE_CONVERSION, bv128, bvfloat, $ui2fp, {ubv128tf(i)});
@@ -1605,9 +1596,6 @@
   DECLARE(INLINE_CONVERSION, bvfloat, bv8, $fp2ui, {ftubv8(i)});
   DECLARE(INLINE_CONVERSION, bv8, bvfloat, $si2fp, {sbv8tf(i)});
   DECLARE(INLINE_CONVERSION, bv8, bvfloat, $ui2fp, {ubv8tf(i)});
-<<<<<<< HEAD
-
-=======
   
   D("function {:builtin \"(_ fp.to_sbv 32) RNA\"} $float.round(bvfloat) returns (bv32);");
   D("function {:builtin \"(_ fp.to_sbv 32) RTN\"} $float.floor(bvfloat) returns (bv32);");
@@ -1622,7 +1610,6 @@
 
   #endif
   
->>>>>>> a4f3eea2
   //This isn't the correct implementation, so change as needed
   D("function {:inline} $ford.bvdouble(f1:bvdouble, f2:bvdouble) returns (bv1);");
   D("function {:inline} $funo.bvdouble(f1:bvdouble, f2:bvdouble) returns (bv1);");
@@ -1674,10 +1661,6 @@
   D("function {:builtin \"(_ fp.to_ubv 24) RNE\"} dtubv24(bvdouble) returns (bv24);");
   D("function {:builtin \"(_ fp.to_ubv 16) RNE\"} dtubv16(bvdouble) returns (bv16);");
   D("function {:builtin \"(_ fp.to_ubv 8) RNE\"} dtubv8(bvdouble) returns (bv8);");
-<<<<<<< HEAD
-
-  DECLARE(INLINE_CONVERSION, bvdouble, bv128, $fp2si, {dtsbv128(i)});
-=======
   
   // Add truncation for default casts to int
   D("function {:builtin \"(_ fp.to_sbv 128) RTZ\"} dtsi128(bvdouble) returns (bv128);");
@@ -1693,7 +1676,6 @@
   D("function {:builtin \"(_ fp.to_sbv 8) RTZ\"} dtsi8(bvdouble) returns (bv8);");
   
   DECLARE(INLINE_CONVERSION, bvdouble, bv128, $fp2si, {dtsi128(i)});
->>>>>>> a4f3eea2
   DECLARE(INLINE_CONVERSION, bvdouble, bv128, $fp2ui, {dtubv128(i)});
   DECLARE(INLINE_CONVERSION, bv128, bvdouble, $si2fp, {sbv128td(i)});
   DECLARE(INLINE_CONVERSION, bv128, bvdouble, $ui2fp, {ubv128td(i)});
@@ -1737,9 +1719,6 @@
   DECLARE(INLINE_CONVERSION, bvdouble, bv8, $fp2ui, {dtubv8(i)});
   DECLARE(INLINE_CONVERSION, bv8, bvdouble, $si2fp, {sbv8td(i)});
   DECLARE(INLINE_CONVERSION, bv8, bvdouble, $ui2fp, {ubv8td(i)});
-<<<<<<< HEAD
-
-=======
   
   D("function {:builtin \"(_ fp.to_sbv 64) RNE\"} $double.round.rne(bvdouble) returns (bv64);");
   D("function {:builtin \"(_ fp.to_sbv 64) RNA\"} $double.round.rna(bvdouble) returns (bv64);");
@@ -1755,7 +1734,6 @@
 
   #endif
   
->>>>>>> a4f3eea2
 #endif
 
   // Memory Model
