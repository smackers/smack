//
// This file is distributed under the MIT License. See LICENSE for details.

#include <smack.h>
#include <limits.h>
#include <stddef.h>
#include <stdlib.h>

/**
 * The SMACK "prelude" definitions
 *
 * TODO add more documentation
 *
 * NOTES ON MEMORY MODELS
 *
 * 1. addresses are (unbounded) integers
 * 2. one unbounded integer is stored at each address
 * 3. (NO-REUSE only) heap addresses are allocated in a strictly increasing
 *    fashion
 * 4. (NO-REUSE only) freed (heap) addresses are never reallocated
 * 5. the address space is partitioned as follows
 *
 * Address A                                        Allocation
 * ---------                                        ----------
 * A > 0                                            Heap
 * A = 0                                            Not allocated (null)
 * $GLOBALS_BOTTOM <= A < 0                         Static (global storage)
 * $GLOBALS_BOTTOM - 32768 < A < $GLOBALS_BOTTOM    Not allocated (padding)
 * A < $GLOBALS_BOTTOM - 32768                      External
 *
 */

void __VERIFIER_assume(int x) {
  __SMACK_dummy(x); __SMACK_code("assume @ != $0;", x);
}

#ifndef CUSTOM_VERIFIER_ASSERT
void __VERIFIER_assert(int x) {
#if !MEMORY_SAFETY && !SIGNED_INTEGER_OVERFLOW_CHECK
  __SMACK_dummy(x); __SMACK_code("assert @ != $0;", x);
#endif
}
#endif

void __VERIFIER_error(void) {
#if !MEMORY_SAFETY && !SIGNED_INTEGER_OVERFLOW_CHECK
  __SMACK_code("assert false;");
#else
  __SMACK_code("assume false;");
#endif
}

void __SMACK_check_overflow(int flag) {
  __SMACK_dummy(flag); __SMACK_code("assert {:overflow} @ == $0;", flag);
}

void exit(int x) {
#if MEMORY_SAFETY
  __SMACK_code("assert $allocatedCounter == 0;");
#endif
  __SMACK_code("assume false;");
  while(1);
}

char __VERIFIER_nondet_char(void) {
  char x = __SMACK_nondet_char();
  __VERIFIER_assume(x >= SCHAR_MIN && x <= SCHAR_MAX);
  return x;
}

signed char __VERIFIER_nondet_signed_char(void) {
  signed char x = __SMACK_nondet_signed_char();
  __VERIFIER_assume(x >= SCHAR_MIN && x <= SCHAR_MAX);
  return x;
}

unsigned char __VERIFIER_nondet_unsigned_char(void) {
  unsigned char x = __SMACK_nondet_unsigned_char();
  __VERIFIER_assume(x >= 0 && x <= UCHAR_MAX);
  return x;
}

short __VERIFIER_nondet_short(void) {
  short x = __SMACK_nondet_short();
  __VERIFIER_assume(x >= SHRT_MIN && x <= SHRT_MAX);
  return x;
}

signed short __VERIFIER_nondet_signed_short(void) {
  signed short x = __SMACK_nondet_signed_short();
  __VERIFIER_assume(x >= SHRT_MIN && x <= SHRT_MAX);
  return x;
}

signed short int __VERIFIER_nondet_signed_short_int(void) {
  signed short int x = __SMACK_nondet_signed_short_int();
  __VERIFIER_assume(x >= SHRT_MIN && x <= SHRT_MAX);
  return x;
}

unsigned short __VERIFIER_nondet_unsigned_short(void) {
  unsigned short x = __SMACK_nondet_unsigned_short();
  __VERIFIER_assume(x >= 0 && x <= USHRT_MAX);
  return x;
}

unsigned short int __VERIFIER_nondet_unsigned_short_int(void) {
  unsigned short int x = __SMACK_nondet_unsigned_short_int();
  __VERIFIER_assume(x >= 0 && x <= USHRT_MAX);
  return x;
}

int __VERIFIER_nondet_int(void) {
  int x = __SMACK_nondet_int();
  __VERIFIER_assume(x >= INT_MIN && x <= INT_MAX);
  return x;
}

signed int __VERIFIER_nondet_signed_int(void) {
  signed int x = __SMACK_nondet_signed_int();
  __VERIFIER_assume(x >= INT_MIN && x <= INT_MAX);
  return x;
}

unsigned __VERIFIER_nondet_unsigned(void) {
  unsigned x = __SMACK_nondet_unsigned();
  __VERIFIER_assume(x >= 0 && x <= UINT_MAX);
  return x;
}

unsigned int __VERIFIER_nondet_unsigned_int(void) {
  unsigned int x = __SMACK_nondet_unsigned_int();
  __VERIFIER_assume(x >= 0 && x <= UINT_MAX);
  return x;
}

long __VERIFIER_nondet_long(void) {
  long x = __SMACK_nondet_long();
  __VERIFIER_assume(x >= LONG_MIN && x <= LONG_MAX);
  return x;
}

long int __VERIFIER_nondet_long_int(void) {
  long int x = __SMACK_nondet_long_int();
  __VERIFIER_assume(x >= LONG_MIN && x <= LONG_MAX);
  return x;
}

signed long __VERIFIER_nondet_signed_long(void) {
  signed long x = __SMACK_nondet_signed_long();
  __VERIFIER_assume(x >= LONG_MIN && x <= LONG_MAX);
  return x;
}

signed long int __VERIFIER_nondet_signed_long_int(void) {
  signed long int x = __SMACK_nondet_signed_long_int();
  __VERIFIER_assume(x >= LONG_MIN && x <= LONG_MAX);
  return x;
}

unsigned long __VERIFIER_nondet_unsigned_long(void) {
  unsigned long x = __SMACK_nondet_unsigned_long();
  __VERIFIER_assume(x >= 0 && x <= ULONG_MAX);
  return x;
}

unsigned long int __VERIFIER_nondet_unsigned_long_int(void) {
  unsigned long int x = __SMACK_nondet_unsigned_long_int();
  __VERIFIER_assume(x >= 0 && x <= ULONG_MAX);
  return x;
}

long long __VERIFIER_nondet_long_long(void) {
  long long x = __SMACK_nondet_long_long();
  __VERIFIER_assume(x >= LLONG_MIN && x <= LLONG_MAX);
  return x;
}

long long int __VERIFIER_nondet_long_long_int(void) {
  long long int x = __SMACK_nondet_long_long_int();
  __VERIFIER_assume(x >= LLONG_MIN && x <= LLONG_MAX);
  return x;
}

signed long long __VERIFIER_nondet_signed_long_long(void) {
  signed long long x = __SMACK_nondet_signed_long_long();
  __VERIFIER_assume(x >= LLONG_MIN && x <= LLONG_MAX);
  return x;
}

signed long long int __VERIFIER_nondet_signed_long_long_int(void) {
  signed long long int x = __SMACK_nondet_signed_long_long_int();
  __VERIFIER_assume(x >= LLONG_MIN && x <= LLONG_MAX);
  return x;
}

unsigned long long __VERIFIER_nondet_unsigned_long_long(void) {
  unsigned long long x = __SMACK_nondet_unsigned_long_long();
  __VERIFIER_assume(x >= 0 && x <= ULLONG_MAX);
  return x;
}

unsigned long long int __VERIFIER_nondet_unsigned_long_long_int(void) {
  unsigned long long int x = __SMACK_nondet_unsigned_long_long_int();
  __VERIFIER_assume(x >= 0 && x <= ULLONG_MAX);
  return x;
}

// Used in SVCCOMP benchmarks

#ifdef __cplusplus
bool __VERIFIER_nondet_bool(void) {
  bool x = (bool)__VERIFIER_nondet_int();
  __VERIFIER_assume(x == 0 || x == 1);
  return x;
}
#else
_Bool __VERIFIER_nondet_bool(void) {
  _Bool x = (_Bool)__VERIFIER_nondet_int();
  __VERIFIER_assume(x == 0 || x == 1);
  return x;
}
#endif

unsigned char __VERIFIER_nondet_uchar(void) {
  unsigned char x = __VERIFIER_nondet_unsigned_char();
  return x;
}

unsigned short __VERIFIER_nondet_ushort(void) {
  unsigned short x = __VERIFIER_nondet_unsigned_short();
  return x;
}

unsigned int __VERIFIER_nondet_uint(void) {
  unsigned int x = __VERIFIER_nondet_unsigned_int();
  return x;
 }

unsigned long __VERIFIER_nondet_ulong(void) {
  unsigned long x = __VERIFIER_nondet_unsigned_long();
  return x;
}

void* __VERIFIER_nondet_pointer(void) {
  return __VERIFIER_nondet();
}

void* calloc(size_t num, size_t size) {
  void* ret;
  if (__VERIFIER_nondet_int()) {
    ret = 0;
  } else {
    ret = malloc(num * size);
    memset(ret, 0, num * size);
  }
  return ret;
}



void __SMACK_dummy(int v) {
  __SMACK_code("assume true;");
}

#define LIMIT_1 2
#define LIMIT_7 128
#define LIMIT_8 256
#define LIMIT_15 32768
#define LIMIT_16 65536
#define LIMIT_31 2147483648
#define LIMIT_32 4294967296
#define LIMIT_63 9223372036854775808
#define LIMIT_64 18446744073709551616

#define xstr(s) str(s)
#define str(s) #s

#define UNINTERPRETED_UNARY_OP(type,name) \
  function name.type(i: type) returns (type);

#define UNINTERPRETED_BINARY_OP(type,name) \
  function name.type(i1: type, i2: type) returns (type);

#define UNINTERPRETED_UNARY_PRED(type,name) \
  function name.type(i: type) returns (i1);

#define UNINTERPRETED_BINARY_PRED(type,name) \
  function name.type(i1: type, i2: type) returns (i1);

#define UNINTERPRETED_BINARY_COMP(type,name) \
  function name.type.bool(i1: type, i2: type) returns (bool);

#define UNINTERPRETED_CONVERSION(t1,t2,name) \
  function name.t1.t2(i: t1) returns (t2);

#define UNARY_OP(attrib,type,name,body) \
  function {:attrib} name.type(i: type) returns (type) body

#define RMODE_UNARY_OP(attrib,type,name,body) \
  function {:attrib} name.type(rm: rmode, i: type) returns (type) body

#define BINARY_OP(attrib,type,name,body) \
  function {:attrib} name.type(i1: type, i2: type) returns (type) body

#define RMODE_BINARY_OP(attrib,type,name,body) \
  function {:attrib} name.type(rm: rmode, i1: type, i2: type) returns (type) body

#define BINARY_COMP(attrib,type,name,cond) \
  function {:attrib} name.type.bool(i1: type, i2: type) returns (bool) cond

#define INLINE_BINARY_OP(type,name,cond) \
  BINARY_OP(inline,type,name,cond)

#define INLINE_BINARY_COMP(type,name,cond) \
  BINARY_COMP(inline,type,name,cond)

#define INLINE_BINARY_PRED(type,name,cond) \
  INLINE_BINARY_COMP(type,name,cond) \
  function {:inline} name.type(i1: type, i2: type) returns (i1) {if name.type.bool(i1,i2) then 1 else 0}

#define INLINE_BINARY_BV_PRED(type,name,cond) \
  INLINE_BINARY_COMP(type,name,cond) \
  function {:inline} name.type(i1: type, i2: type) returns (bv1) {if name.type.bool(i1,i2) then 1bv1 else 0bv1}

#define BUILTIN_CONVERSION(t1,t2,name,prim) \
  function {:builtin xstr(prim)} name.t1.t2(i: t1) returns (t2);

#define BUILTIN_RMODE_CONVERSION(t1,t2,name,prim) \
  function {:builtin xstr(prim)} name.t1.t2(rm: rmode, i: t1) returns (t2);

#define INLINE_CONVERSION(t1,t2,name,body) \
  function {:inline} name.t1.t2(i: t1) returns (t2) body

#define INLINE_RMODE_CONVERSION(t1,t2,name,body) \
  function {:inline} name.t1.t2(rm: rmode, i: t1) returns (t2) body

#define BUILTIN_UNARY_OP(type,name,prim) \
  UNARY_OP(builtin xstr(prim),type,name,);

#define BUILTIN_RMODE_UNARY_OP(type,name,prim) \
  RMODE_UNARY_OP(builtin xstr(prim),type,name,);

#define BUILTIN_UNARY_PRED(type,name,prim) \
  function {:builtin xstr(prim)} name.type.bool(i: type) returns (bool);

#define BUILTIN_BINARY_COMP(type,name,prim) \
  BINARY_COMP(builtin xstr(prim),type,name,);

#define BUILTIN_BINARY_OP(type,name,prim) \
  BINARY_OP(builtin xstr(prim),type,name,);

#define BUILTIN_RMODE_BINARY_OP(type,name,prim) \
  RMODE_BINARY_OP(builtin xstr(prim),type,name,);

#define BVBUILTIN_UNARY_OP(type,name,prim) \
  UNARY_OP(bvbuiltin xstr(prim),type,name,);

#define BVBUILTIN_BINARY_OP(type,name,prim) \
  BINARY_OP(bvbuiltin xstr(prim),type,name,);

#define INLINE_BVBUILTIN_BINARY_PRED(type,name,prim) \
  BINARY_COMP(bvbuiltin xstr(prim),type,name,); \
  function {:inline} name.type(i1: type, i2: type) returns (bv1) {if name.type.bool(i1,i2) then 1bv1 else 0bv1}

#define INLINE_BVBUILTIN_BINARY_SELECT(type,name,pred) \
  function {:inline} name.type(i1: type, i2: type) returns (type) {if pred.type.bool(i1,i2) then i1 else i2}


#define D(d) __SMACK_top_decl(d)

#define DECLARE(M,args...) \
  D(xstr(M(args)))

#include "smack-macros.h"

#define DECLARE_EACH_FLOAT_TYPE(M,args...) \
  D(xstr(M(bvhalf,args))); \
  D(xstr(M(bvfloat,args))); \
  D(xstr(M(bvdouble,args))); \
  D(xstr(M(bvlongdouble,args)));

void __SMACK_decls(void) {

  D("var $rmode: rmode;");

  DECLARE(INLINE_CONVERSION,ref,ref,$bitcast,{i});

  // BITVECTOR MODELING

  DECLARE_EACH_BV_TYPE(BVBUILTIN_BINARY_OP, $add, bvadd)
  DECLARE_EACH_BV_TYPE(BVBUILTIN_BINARY_OP, $sub, bvsub)
  DECLARE_EACH_BV_TYPE(BVBUILTIN_BINARY_OP, $mul, bvmul)
  DECLARE_EACH_BV_TYPE(BVBUILTIN_BINARY_OP, $udiv, bvudiv)
  DECLARE_EACH_BV_TYPE(BVBUILTIN_BINARY_OP, $sdiv, bvsdiv)
  DECLARE_EACH_BV_TYPE(BVBUILTIN_BINARY_OP, $smod, bvsmod)
  DECLARE_EACH_BV_TYPE(BVBUILTIN_BINARY_OP, $srem, bvsrem)
  DECLARE_EACH_BV_TYPE(BVBUILTIN_BINARY_OP, $urem, bvurem)

  DECLARE_EACH_BV_TYPE(INLINE_BVBUILTIN_BINARY_SELECT, $min, $slt)
  DECLARE_EACH_BV_TYPE(INLINE_BVBUILTIN_BINARY_SELECT, $max, $sgt)
  DECLARE_EACH_BV_TYPE(INLINE_BVBUILTIN_BINARY_SELECT, $umin, $ult)
  DECLARE_EACH_BV_TYPE(INLINE_BVBUILTIN_BINARY_SELECT, $umax, $ugt)

  DECLARE_EACH_BV_TYPE(BVBUILTIN_BINARY_OP, $shl, bvshl)
  DECLARE_EACH_BV_TYPE(BVBUILTIN_BINARY_OP, $lshr, bvlshr)
  DECLARE_EACH_BV_TYPE(BVBUILTIN_BINARY_OP, $ashr, bvashr)
  DECLARE_EACH_BV_TYPE(BVBUILTIN_UNARY_OP, $not, bvnot)
  DECLARE_EACH_BV_TYPE(BVBUILTIN_BINARY_OP, $and, bvand)
  DECLARE_EACH_BV_TYPE(BVBUILTIN_BINARY_OP, $or, bvor)
  DECLARE_EACH_BV_TYPE(BVBUILTIN_BINARY_OP, $xor, bvxor)
  DECLARE_EACH_BV_TYPE(BVBUILTIN_BINARY_OP, $nand, bvnand)

  DECLARE_EACH_BV_TYPE(INLINE_BINARY_BV_PRED, $eq, {i1 == i2})
  DECLARE_EACH_BV_TYPE(INLINE_BINARY_BV_PRED, $ne, {i1 != i2})
  DECLARE_EACH_BV_TYPE(INLINE_BVBUILTIN_BINARY_PRED, $ule, bvule)
  DECLARE_EACH_BV_TYPE(INLINE_BVBUILTIN_BINARY_PRED, $ult, bvult)
  DECLARE_EACH_BV_TYPE(INLINE_BVBUILTIN_BINARY_PRED, $uge, bvuge)
  DECLARE_EACH_BV_TYPE(INLINE_BVBUILTIN_BINARY_PRED, $ugt, bvugt)
  DECLARE_EACH_BV_TYPE(INLINE_BVBUILTIN_BINARY_PRED, $sle, bvsle)
  DECLARE_EACH_BV_TYPE(INLINE_BVBUILTIN_BINARY_PRED, $slt, bvslt)
  DECLARE_EACH_BV_TYPE(INLINE_BVBUILTIN_BINARY_PRED, $sge, bvsge)
  DECLARE_EACH_BV_TYPE(INLINE_BVBUILTIN_BINARY_PRED, $sgt, bvsgt)

  DECLARE_BV_TRUNCS

  DECLARE(INLINE_CONVERSION,bv1,bv8,$zext,{if i == 0bv1 then 0bv8 else 1bv8});
  DECLARE(INLINE_CONVERSION,bv1,bv16,$zext,{if i == 0bv1 then 0bv16 else 1bv16});
  DECLARE(INLINE_CONVERSION,bv1,bv24,$zext,{if i == 0bv1 then 0bv24 else 1bv24});
  DECLARE(INLINE_CONVERSION,bv1,bv32,$zext,{if i == 0bv1 then 0bv32 else 1bv32});
  DECLARE(INLINE_CONVERSION,bv1,bv40,$zext,{if i == 0bv1 then 0bv40 else 1bv40});
  DECLARE(INLINE_CONVERSION,bv1,bv48,$zext,{if i == 0bv1 then 0bv48 else 1bv48});
  DECLARE(INLINE_CONVERSION,bv1,bv56,$zext,{if i == 0bv1 then 0bv56 else 1bv56});
  DECLARE(INLINE_CONVERSION,bv1,bv64,$zext,{if i == 0bv1 then 0bv64 else 1bv64});
  DECLARE(INLINE_CONVERSION,bv1,bv88,$zext,{if i == 0bv1 then 0bv88 else 1bv88});
  DECLARE(INLINE_CONVERSION,bv1,bv96,$zext,{if i == 0bv1 then 0bv96 else 1bv96});
  DECLARE(INLINE_CONVERSION,bv1,bv128,$zext,{if i == 0bv1 then 0bv128 else 1bv128});
  D("function {:bvbuiltin \"(_ zero_extend 8)\"} $zext.bv8.bv16(i: bv8) returns (bv16);");
  D("function {:bvbuiltin \"(_ zero_extend 16)\"} $zext.bv8.bv24(i: bv8) returns (bv24);");
  D("function {:bvbuiltin \"(_ zero_extend 24)\"} $zext.bv8.bv32(i: bv8) returns (bv32);");
  D("function {:bvbuiltin \"(_ zero_extend 32)\"} $zext.bv8.bv40(i: bv8) returns (bv40);");
  D("function {:bvbuiltin \"(_ zero_extend 40)\"} $zext.bv8.bv48(i: bv8) returns (bv48);");
  D("function {:bvbuiltin \"(_ zero_extend 48)\"} $zext.bv8.bv56(i: bv8) returns (bv56);");
  D("function {:bvbuiltin \"(_ zero_extend 56)\"} $zext.bv8.bv64(i: bv8) returns (bv64);");
  D("function {:bvbuiltin \"(_ zero_extend 80)\"} $zext.bv8.bv88(i: bv8) returns (bv88);");
  D("function {:bvbuiltin \"(_ zero_extend 88)\"} $zext.bv8.bv96(i: bv8) returns (bv96);");
  D("function {:bvbuiltin \"(_ zero_extend 120)\"} $zext.bv8.bv128(i: bv8) returns (bv128);");
  D("function {:bvbuiltin \"(_ zero_extend 8)\"} $zext.bv16.bv24(i: bv16) returns (bv24);");
  D("function {:bvbuiltin \"(_ zero_extend 16)\"} $zext.bv16.bv32(i: bv16) returns (bv32);");
  D("function {:bvbuiltin \"(_ zero_extend 24)\"} $zext.bv16.bv40(i: bv16) returns (bv40);");
  D("function {:bvbuiltin \"(_ zero_extend 32)\"} $zext.bv16.bv48(i: bv16) returns (bv48);");
  D("function {:bvbuiltin \"(_ zero_extend 40)\"} $zext.bv16.bv56(i: bv16) returns (bv56);");
  D("function {:bvbuiltin \"(_ zero_extend 48)\"} $zext.bv16.bv64(i: bv16) returns (bv64);");
  D("function {:bvbuiltin \"(_ zero_extend 72)\"} $zext.bv16.bv88(i: bv16) returns (bv88);");
  D("function {:bvbuiltin \"(_ zero_extend 80)\"} $zext.bv16.bv96(i: bv16) returns (bv96);");
  D("function {:bvbuiltin \"(_ zero_extend 112)\"} $zext.bv16.bv128(i: bv16) returns (bv128);");
  D("function {:bvbuiltin \"(_ zero_extend 8)\"} $zext.bv24.bv32(i: bv24) returns (bv32);");
  D("function {:bvbuiltin \"(_ zero_extend 16)\"} $zext.bv24.bv40(i: bv24) returns (bv40);");
  D("function {:bvbuiltin \"(_ zero_extend 24)\"} $zext.bv24.bv48(i: bv24) returns (bv48);");
  D("function {:bvbuiltin \"(_ zero_extend 32)\"} $zext.bv24.bv56(i: bv24) returns (bv56);");
  D("function {:bvbuiltin \"(_ zero_extend 40)\"} $zext.bv24.bv64(i: bv24) returns (bv64);");
  D("function {:bvbuiltin \"(_ zero_extend 64)\"} $zext.bv24.bv88(i: bv24) returns (bv88);");
  D("function {:bvbuiltin \"(_ zero_extend 72)\"} $zext.bv24.bv96(i: bv24) returns (bv96);");
  D("function {:bvbuiltin \"(_ zero_extend 104)\"} $zext.bv24.bv128(i: bv24) returns (bv128);");
  D("function {:bvbuiltin \"(_ zero_extend 8)\"} $zext.bv32.bv40(i: bv32) returns (bv40);");
  D("function {:bvbuiltin \"(_ zero_extend 16)\"} $zext.bv32.bv48(i: bv32) returns (bv48);");
  D("function {:bvbuiltin \"(_ zero_extend 24)\"} $zext.bv32.bv56(i: bv32) returns (bv56);");
  D("function {:bvbuiltin \"(_ zero_extend 32)\"} $zext.bv32.bv64(i: bv32) returns (bv64);");
  D("function {:bvbuiltin \"(_ zero_extend 56)\"} $zext.bv32.bv88(i: bv32) returns (bv88);");
  D("function {:bvbuiltin \"(_ zero_extend 64)\"} $zext.bv32.bv96(i: bv32) returns (bv96);");
  D("function {:bvbuiltin \"(_ zero_extend 96)\"} $zext.bv32.bv128(i: bv32) returns (bv128);");
  D("function {:bvbuiltin \"(_ zero_extend 8)\"} $zext.bv40.bv48(i: bv40) returns (bv48);");
  D("function {:bvbuiltin \"(_ zero_extend 16)\"} $zext.bv40.bv56(i: bv40) returns (bv56);");
  D("function {:bvbuiltin \"(_ zero_extend 24)\"} $zext.bv40.bv64(i: bv40) returns (bv64);");
  D("function {:bvbuiltin \"(_ zero_extend 48)\"} $zext.bv40.bv88(i: bv40) returns (bv88);");
  D("function {:bvbuiltin \"(_ zero_extend 56)\"} $zext.bv40.bv96(i: bv40) returns (bv96);");
  D("function {:bvbuiltin \"(_ zero_extend 88)\"} $zext.bv40.bv128(i: bv40) returns (bv128);");
  D("function {:bvbuiltin \"(_ zero_extend 16)\"} $zext.bv48.bv64(i: bv48) returns (bv64);");
  D("function {:bvbuiltin \"(_ zero_extend 40)\"} $zext.bv48.bv88(i: bv48) returns (bv88);");
  D("function {:bvbuiltin \"(_ zero_extend 48)\"} $zext.bv48.bv96(i: bv48) returns (bv96);");
  D("function {:bvbuiltin \"(_ zero_extend 80)\"} $zext.bv48.bv128(i: bv48) returns (bv128);");
  D("function {:bvbuiltin \"(_ zero_extend 8)\"} $zext.bv56.bv64(i: bv56) returns (bv64);");
  D("function {:bvbuiltin \"(_ zero_extend 32)\"} $zext.bv56.bv88(i: bv56) returns (bv88);");
  D("function {:bvbuiltin \"(_ zero_extend 40)\"} $zext.bv56.bv96(i: bv56) returns (bv96);");
  D("function {:bvbuiltin \"(_ zero_extend 72)\"} $zext.bv56.bv128(i: bv56) returns (bv128);");
  D("function {:bvbuiltin \"(_ zero_extend 24)\"} $zext.bv64.bv88(i: bv64) returns (bv88);");
  D("function {:bvbuiltin \"(_ zero_extend 32)\"} $zext.bv64.bv96(i: bv64) returns (bv96);");
  D("function {:bvbuiltin \"(_ zero_extend 64)\"} $zext.bv64.bv128(i: bv64) returns (bv128);");
  D("function {:bvbuiltin \"(_ zero_extend 8)\"} $zext.bv88.bv96(i: bv88) returns (bv96);");
  D("function {:bvbuiltin \"(_ zero_extend 40)\"} $zext.bv88.bv128(i: bv88) returns (bv128);");
  D("function {:bvbuiltin \"(_ zero_extend 32)\"} $zext.bv96.bv128(i: bv96) returns (bv128);");

  DECLARE(INLINE_CONVERSION,bv1,bv8,$sext,{if i == 0bv1 then 0bv8 else 255bv8});
  DECLARE(INLINE_CONVERSION,bv1,bv16,$sext,{if i == 0bv1 then 0bv16 else 65535bv16});
  DECLARE(INLINE_CONVERSION,bv1,bv24,$sext,{if i == 0bv1 then 0bv24 else 16777215bv24});
  DECLARE(INLINE_CONVERSION,bv1,bv32,$sext,{if i == 0bv1 then 0bv32 else 4294967295bv32});
  DECLARE(INLINE_CONVERSION,bv1,bv40,$sext,{if i == 0bv1 then 0bv40 else 1099511627775bv40});
  DECLARE(INLINE_CONVERSION,bv1,bv48,$sext,{if i == 0bv1 then 0bv48 else 281474976710655bv48});
  DECLARE(INLINE_CONVERSION,bv1,bv56,$sext,{if i == 0bv1 then 0bv56 else 72057594037927935bv56});
  DECLARE(INLINE_CONVERSION,bv1,bv64,$sext,{if i == 0bv1 then 0bv64 else 18446744073709551615bv64});
  DECLARE(INLINE_CONVERSION,bv1,bv88,$sext,{if i == 0bv1 then 0bv88 else 309485009821345068724781055bv88});
  DECLARE(INLINE_CONVERSION,bv1,bv96,$sext,{if i == 0bv1 then 0bv96 else 79228162514264337593543950335bv96});
  DECLARE(INLINE_CONVERSION,bv1,bv128,$sext,{if i == 0bv1 then 0bv128 else 340282366920938463463374607431768211455bv128});
  D("function {:bvbuiltin \"(_ sign_extend 8)\"} $sext.bv8.bv16(i: bv8) returns (bv16);");
  D("function {:bvbuiltin \"(_ sign_extend 16)\"} $sext.bv8.bv24(i: bv8) returns (bv24);");
  D("function {:bvbuiltin \"(_ sign_extend 24)\"} $sext.bv8.bv32(i: bv8) returns (bv32);");
  D("function {:bvbuiltin \"(_ sign_extend 32)\"} $sext.bv8.bv40(i: bv8) returns (bv40);");
  D("function {:bvbuiltin \"(_ sign_extend 40)\"} $sext.bv8.bv48(i: bv8) returns (bv48);");
  D("function {:bvbuiltin \"(_ sign_extend 48)\"} $sext.bv8.bv56(i: bv8) returns (bv56);");
  D("function {:bvbuiltin \"(_ sign_extend 56)\"} $sext.bv8.bv64(i: bv8) returns (bv64);");
  D("function {:bvbuiltin \"(_ sign_extend 80)\"} $sext.bv8.bv88(i: bv8) returns (bv88);");
  D("function {:bvbuiltin \"(_ sign_extend 88)\"} $sext.bv8.bv96(i: bv8) returns (bv96);");
  D("function {:bvbuiltin \"(_ sign_extend 120)\"} $sext.bv8.bv128(i: bv8) returns (bv128);");
  D("function {:bvbuiltin \"(_ sign_extend 8)\"} $sext.bv16.bv24(i: bv16) returns (bv24);");
  D("function {:bvbuiltin \"(_ sign_extend 16)\"} $sext.bv16.bv32(i: bv16) returns (bv32);");
  D("function {:bvbuiltin \"(_ sign_extend 24)\"} $sext.bv16.bv40(i: bv16) returns (bv40);");
  D("function {:bvbuiltin \"(_ sign_extend 32)\"} $sext.bv16.bv48(i: bv16) returns (bv48);");
  D("function {:bvbuiltin \"(_ sign_extend 40)\"} $sext.bv16.bv56(i: bv16) returns (bv56);");
  D("function {:bvbuiltin \"(_ sign_extend 48)\"} $sext.bv16.bv64(i: bv16) returns (bv64);");
  D("function {:bvbuiltin \"(_ sign_extend 72)\"} $sext.bv16.bv88(i: bv16) returns (bv88);");
  D("function {:bvbuiltin \"(_ sign_extend 80)\"} $sext.bv16.bv96(i: bv16) returns (bv96);");
  D("function {:bvbuiltin \"(_ sign_extend 112)\"} $sext.bv16.bv128(i: bv16) returns (bv128);");
  D("function {:bvbuiltin \"(_ sign_extend 8)\"} $sext.bv24.bv32(i: bv24) returns (bv32);");
  D("function {:bvbuiltin \"(_ sign_extend 16)\"} $sext.bv24.bv40(i: bv24) returns (bv40);");
  D("function {:bvbuiltin \"(_ sign_extend 24)\"} $sext.bv24.bv48(i: bv24) returns (bv48);");
  D("function {:bvbuiltin \"(_ sign_extend 32)\"} $sext.bv24.bv56(i: bv24) returns (bv56);");
  D("function {:bvbuiltin \"(_ sign_extend 40)\"} $sext.bv24.bv64(i: bv24) returns (bv64);");
  D("function {:bvbuiltin \"(_ sign_extend 64)\"} $sext.bv24.bv88(i: bv24) returns (bv88);");
  D("function {:bvbuiltin \"(_ sign_extend 72)\"} $sext.bv24.bv96(i: bv24) returns (bv96);");
  D("function {:bvbuiltin \"(_ sign_extend 104)\"} $sext.bv24.bv128(i: bv24) returns (bv128);");
  D("function {:bvbuiltin \"(_ sign_extend 8)\"} $sext.bv32.bv40(i: bv32) returns (bv40);");
  D("function {:bvbuiltin \"(_ sign_extend 16)\"} $sext.bv32.bv48(i: bv32) returns (bv48);");
  D("function {:bvbuiltin \"(_ sign_extend 24)\"} $sext.bv32.bv56(i: bv32) returns (bv56);");
  D("function {:bvbuiltin \"(_ sign_extend 32)\"} $sext.bv32.bv64(i: bv32) returns (bv64);");
  D("function {:bvbuiltin \"(_ sign_extend 56)\"} $sext.bv32.bv88(i: bv32) returns (bv88);");
  D("function {:bvbuiltin \"(_ sign_extend 64)\"} $sext.bv32.bv96(i: bv32) returns (bv96);");
  D("function {:bvbuiltin \"(_ sign_extend 96)\"} $sext.bv32.bv128(i: bv32) returns (bv128);");
  D("function {:bvbuiltin \"(_ sign_extend 8)\"} $sext.bv40.bv48(i: bv40) returns (bv48);");
  D("function {:bvbuiltin \"(_ sign_extend 16)\"} $sext.bv40.bv56(i: bv40) returns (bv56);");
  D("function {:bvbuiltin \"(_ sign_extend 24)\"} $sext.bv40.bv64(i: bv40) returns (bv64);");
  D("function {:bvbuiltin \"(_ sign_extend 48)\"} $sext.bv40.bv88(i: bv40) returns (bv88);");
  D("function {:bvbuiltin \"(_ sign_extend 56)\"} $sext.bv40.bv96(i: bv40) returns (bv96);");
  D("function {:bvbuiltin \"(_ sign_extend 88)\"} $sext.bv40.bv128(i: bv40) returns (bv128);");
  D("function {:bvbuiltin \"(_ sign_extend 8)\"} $sext.bv48.bv56(i: bv48) returns (bv56);");
  D("function {:bvbuiltin \"(_ sign_extend 16)\"} $sext.bv48.bv64(i: bv48) returns (bv64);");
  D("function {:bvbuiltin \"(_ sign_extend 40)\"} $sext.bv48.bv88(i: bv48) returns (bv88);");
  D("function {:bvbuiltin \"(_ sign_extend 48)\"} $sext.bv48.bv96(i: bv48) returns (bv96);");
  D("function {:bvbuiltin \"(_ sign_extend 80)\"} $sext.bv48.bv128(i: bv48) returns (bv128);");
  D("function {:bvbuiltin \"(_ sign_extend 8)\"} $sext.bv56.bv64(i: bv56) returns (bv64);");
  D("function {:bvbuiltin \"(_ sign_extend 32)\"} $sext.bv56.bv88(i: bv56) returns (bv88);");
  D("function {:bvbuiltin \"(_ sign_extend 40)\"} $sext.bv56.bv96(i: bv56) returns (bv96);");
  D("function {:bvbuiltin \"(_ sign_extend 72)\"} $sext.bv56.bv128(i: bv56) returns (bv128);");
  D("function {:bvbuiltin \"(_ sign_extend 24)\"} $sext.bv64.bv88(i: bv64) returns (bv88);");
  D("function {:bvbuiltin \"(_ sign_extend 32)\"} $sext.bv64.bv96(i: bv64) returns (bv96);");
  D("function {:bvbuiltin \"(_ sign_extend 64)\"} $sext.bv64.bv128(i: bv64) returns (bv128);");
  D("function {:bvbuiltin \"(_ sign_extend 8)\"} $sext.bv88.bv96(i: bv88) returns (bv96);");
  D("function {:bvbuiltin \"(_ sign_extend 40)\"} $sext.bv88.bv128(i: bv88) returns (bv128);");
  D("function {:bvbuiltin \"(_ sign_extend 32)\"} $sext.bv96.bv128(i: bv96) returns (bv128);");

  // INTEGER MODELING

  DECLARE_EACH_INT_TYPE(INLINE_BINARY_OP, $add, {i1 + i2})
  DECLARE_EACH_INT_TYPE(INLINE_BINARY_OP, $sub, {i1 - i2})
  DECLARE_EACH_INT_TYPE(INLINE_BINARY_OP, $mul, {i1 * i2})
  D("function {:builtin \"div\"} $div(i1: int, i2: int) returns (int);");
  D("function {:builtin \"mod\"} $mod(i1: int, i2: int) returns (int);");
  D("function {:builtin \"rem\"} $rem(i1: int, i2: int) returns (int);");
  D("function {:inline} $min(i1: int, i2: int) returns (int) {if i1 < i2 then i1 else i2}");
  D("function {:inline} $max(i1: int, i2: int) returns (int) {if i1 > i2 then i1 else i2}");

  DECLARE_EACH_INT_TYPE(BUILTIN_BINARY_OP, $sdiv, div)
  DECLARE_EACH_INT_TYPE(BUILTIN_BINARY_OP, $smod, mod)
  DECLARE_EACH_INT_TYPE(BUILTIN_BINARY_OP, $srem, rem)
  DECLARE_EACH_INT_TYPE(BUILTIN_BINARY_OP, $udiv, div);
  DECLARE_EACH_INT_TYPE(BUILTIN_BINARY_OP, $urem, rem);

  DECLARE_EACH_INT_TYPE(INLINE_BINARY_OP, $smin, {$min(i1,i2)})
  DECLARE_EACH_INT_TYPE(INLINE_BINARY_OP, $smax, {$max(i1,i2)})
  DECLARE_EACH_INT_TYPE(INLINE_BINARY_OP, $umin, {$min(i1,i2)})
  DECLARE_EACH_INT_TYPE(INLINE_BINARY_OP, $umax, {$max(i1,i2)})

  DECLARE_EACH_INT_TYPE(UNINTERPRETED_BINARY_OP, $shl)
  DECLARE_EACH_INT_TYPE(UNINTERPRETED_BINARY_OP, $lshr)
  DECLARE_EACH_INT_TYPE(UNINTERPRETED_BINARY_OP, $ashr)
  DECLARE_EACH_INT_TYPE(UNINTERPRETED_UNARY_OP, $not)
  DECLARE_EACH_INT_TYPE(UNINTERPRETED_BINARY_OP, $and)
  DECLARE_EACH_INT_TYPE(UNINTERPRETED_BINARY_OP, $or)
  DECLARE_EACH_INT_TYPE(UNINTERPRETED_BINARY_OP, $xor)
  DECLARE_EACH_INT_TYPE(UNINTERPRETED_BINARY_OP, $nand)

  DECLARE_EACH_INT_TYPE(INLINE_BINARY_PRED, $eq, {i1 == i2})
  DECLARE_EACH_INT_TYPE(INLINE_BINARY_PRED, $ne, {i1 != i2})
  DECLARE_EACH_INT_TYPE(INLINE_BINARY_PRED, $ule, {i1 <= i2})
  DECLARE_EACH_INT_TYPE(INLINE_BINARY_PRED, $ult, {i1 < i2})
  DECLARE_EACH_INT_TYPE(INLINE_BINARY_PRED, $uge, {i1 >= i2})
  DECLARE_EACH_INT_TYPE(INLINE_BINARY_PRED, $ugt, {i1 > i2})
  DECLARE_EACH_INT_TYPE(INLINE_BINARY_PRED, $sle, {i1 <= i2})
  DECLARE_EACH_INT_TYPE(INLINE_BINARY_PRED, $slt, {i1 < i2})
  DECLARE_EACH_INT_TYPE(INLINE_BINARY_PRED, $sge, {i1 >= i2})
  DECLARE_EACH_INT_TYPE(INLINE_BINARY_PRED, $sgt, {i1 > i2})

  D("axiom $and.i1(0,0) == 0;");
  D("axiom $and.i1(0,1) == 0;");
  D("axiom $and.i1(1,0) == 0;");
  D("axiom $and.i1(1,1) == 1;");
  D("axiom $or.i1(0,0) == 0;");
  D("axiom $or.i1(0,1) == 1;");
  D("axiom $or.i1(1,0) == 1;");
  D("axiom $or.i1(1,1) == 1;");
  D("axiom $xor.i1(0,0) == 0;");
  D("axiom $xor.i1(0,1) == 1;");
  D("axiom $xor.i1(1,0) == 1;");
  D("axiom $xor.i1(1,1) == 0;");
  D("axiom($and.i32(32, 16) == 0);");

  DECLARE_INT_TRUNCS
  DECLARE_INT_ZEXTS
  DECLARE_INT_SEXTS

  //Non bit-precise modeling of floating-points

  D("function $fp(ipart:int, fpart:int, epart:int) returns (float);");
  DECLARE(UNINTERPRETED_BINARY_OP,float,$fadd);
  DECLARE(UNINTERPRETED_BINARY_OP,float,$fsub);
  DECLARE(UNINTERPRETED_BINARY_OP,float,$fmul);
  DECLARE(UNINTERPRETED_BINARY_OP,float,$fdiv);
  DECLARE(UNINTERPRETED_BINARY_OP,float,$frem);
  DECLARE(INLINE_BINARY_COMP,float,$ffalse,{false});
  DECLARE(INLINE_BINARY_COMP,float,$ftrue,{true});
  DECLARE(UNINTERPRETED_BINARY_COMP,float,$foeq);
  DECLARE(UNINTERPRETED_BINARY_COMP,float,$foge);
  DECLARE(UNINTERPRETED_BINARY_COMP,float,$fogt);
  DECLARE(UNINTERPRETED_BINARY_COMP,float,$fole);
  DECLARE(UNINTERPRETED_BINARY_COMP,float,$folt);
  DECLARE(UNINTERPRETED_BINARY_COMP,float,$fone);
  DECLARE(UNINTERPRETED_BINARY_COMP,float,$ford);
  DECLARE(UNINTERPRETED_BINARY_COMP,float,$fueq);
  DECLARE(UNINTERPRETED_BINARY_COMP,float,$fuge);
  DECLARE(UNINTERPRETED_BINARY_COMP,float,$fugt);
  DECLARE(UNINTERPRETED_BINARY_COMP,float,$fule);
  DECLARE(UNINTERPRETED_BINARY_COMP,float,$fult);
  DECLARE(UNINTERPRETED_BINARY_COMP,float,$fune);
  DECLARE(UNINTERPRETED_BINARY_COMP,float,$funo);

  DECLARE(UNINTERPRETED_CONVERSION,float,i128,$fp2si);
  DECLARE(UNINTERPRETED_CONVERSION,float,i128,$fp2ui);
  DECLARE(UNINTERPRETED_CONVERSION,float,i96,$fp2si);
  DECLARE(UNINTERPRETED_CONVERSION,float,i96,$fp2ui);
  DECLARE(UNINTERPRETED_CONVERSION,float,i88,$fp2si);
  DECLARE(UNINTERPRETED_CONVERSION,float,i88,$fp2ui);
  DECLARE(UNINTERPRETED_CONVERSION,float,i64,$fp2si);
  DECLARE(UNINTERPRETED_CONVERSION,float,i64,$fp2ui);
  DECLARE(UNINTERPRETED_CONVERSION,float,i56,$fp2si);
  DECLARE(UNINTERPRETED_CONVERSION,float,i56,$fp2ui);
  DECLARE(UNINTERPRETED_CONVERSION,float,i48,$fp2si);
  DECLARE(UNINTERPRETED_CONVERSION,float,i48,$fp2ui);
  DECLARE(UNINTERPRETED_CONVERSION,float,i40,$fp2si);
  DECLARE(UNINTERPRETED_CONVERSION,float,i40,$fp2ui);
  DECLARE(UNINTERPRETED_CONVERSION,float,i32,$fp2si);
  DECLARE(UNINTERPRETED_CONVERSION,float,i32,$fp2ui);
  DECLARE(UNINTERPRETED_CONVERSION,float,i24,$fp2si);
  DECLARE(UNINTERPRETED_CONVERSION,float,i24,$fp2ui);
  DECLARE(UNINTERPRETED_CONVERSION,float,i16,$fp2si);
  DECLARE(UNINTERPRETED_CONVERSION,float,i16,$fp2ui);
  DECLARE(UNINTERPRETED_CONVERSION,float,i8,$fp2si);
  DECLARE(UNINTERPRETED_CONVERSION,float,i8,$fp2ui);
  DECLARE(UNINTERPRETED_CONVERSION,float,i1,$fp2si);
  DECLARE(UNINTERPRETED_CONVERSION,float,i1,$fp2ui);
  DECLARE(UNINTERPRETED_CONVERSION,i128,float,$si2fp);
  DECLARE(UNINTERPRETED_CONVERSION,i128,float,$ui2fp);
  DECLARE(UNINTERPRETED_CONVERSION,i96,float,$si2fp);
  DECLARE(UNINTERPRETED_CONVERSION,i96,float,$ui2fp);
  DECLARE(UNINTERPRETED_CONVERSION,i88,float,$si2fp);
  DECLARE(UNINTERPRETED_CONVERSION,i88,float,$ui2fp);
  DECLARE(UNINTERPRETED_CONVERSION,i64,float,$si2fp);
  DECLARE(UNINTERPRETED_CONVERSION,i64,float,$ui2fp);
  DECLARE(UNINTERPRETED_CONVERSION,i56,float,$si2fp);
  DECLARE(UNINTERPRETED_CONVERSION,i56,float,$ui2fp);
  DECLARE(UNINTERPRETED_CONVERSION,i48,float,$si2fp);
  DECLARE(UNINTERPRETED_CONVERSION,i48,float,$ui2fp);
  DECLARE(UNINTERPRETED_CONVERSION,i40,float,$si2fp);
  DECLARE(UNINTERPRETED_CONVERSION,i40,float,$ui2fp);
  DECLARE(UNINTERPRETED_CONVERSION,i32,float,$si2fp);
  DECLARE(UNINTERPRETED_CONVERSION,i32,float,$ui2fp);
  DECLARE(UNINTERPRETED_CONVERSION,i24,float,$si2fp);
  DECLARE(UNINTERPRETED_CONVERSION,i24,float,$ui2fp);
  DECLARE(UNINTERPRETED_CONVERSION,i16,float,$si2fp);
  DECLARE(UNINTERPRETED_CONVERSION,i16,float,$ui2fp);
  DECLARE(UNINTERPRETED_CONVERSION,i8,float,$si2fp);
  DECLARE(UNINTERPRETED_CONVERSION,i8,float,$ui2fp);
  DECLARE(UNINTERPRETED_CONVERSION,i1,float,$si2fp);
  DECLARE(UNINTERPRETED_CONVERSION,i1,float,$ui2fp);
  DECLARE(UNINTERPRETED_CONVERSION,float,bv128,$fp2si);
  DECLARE(UNINTERPRETED_CONVERSION,float,bv128,$fp2ui);
  DECLARE(UNINTERPRETED_CONVERSION,float,bv96,$fp2si);
  DECLARE(UNINTERPRETED_CONVERSION,float,bv96,$fp2ui);
  DECLARE(UNINTERPRETED_CONVERSION,float,bv88,$fp2si);
  DECLARE(UNINTERPRETED_CONVERSION,float,bv88,$fp2ui);
  DECLARE(UNINTERPRETED_CONVERSION,float,bv64,$fp2si);
  DECLARE(UNINTERPRETED_CONVERSION,float,bv64,$fp2ui);
  DECLARE(UNINTERPRETED_CONVERSION,float,bv56,$fp2si);
  DECLARE(UNINTERPRETED_CONVERSION,float,bv56,$fp2ui);
  DECLARE(UNINTERPRETED_CONVERSION,float,bv48,$fp2si);
  DECLARE(UNINTERPRETED_CONVERSION,float,bv48,$fp2ui);
  DECLARE(UNINTERPRETED_CONVERSION,float,bv40,$fp2si);
  DECLARE(UNINTERPRETED_CONVERSION,float,bv40,$fp2ui);
  DECLARE(UNINTERPRETED_CONVERSION,float,bv32,$fp2si);
  DECLARE(UNINTERPRETED_CONVERSION,float,bv32,$fp2ui);
  DECLARE(UNINTERPRETED_CONVERSION,float,bv24,$fp2si);
  DECLARE(UNINTERPRETED_CONVERSION,float,bv24,$fp2ui);
  DECLARE(UNINTERPRETED_CONVERSION,float,bv16,$fp2si);
  DECLARE(UNINTERPRETED_CONVERSION,float,bv16,$fp2ui);
  DECLARE(UNINTERPRETED_CONVERSION,float,bv8,$fp2si);
  DECLARE(UNINTERPRETED_CONVERSION,float,bv8,$fp2ui);
  DECLARE(UNINTERPRETED_CONVERSION,float,bv1,$fp2si);
  DECLARE(UNINTERPRETED_CONVERSION,float,bv1,$fp2ui);
  DECLARE(UNINTERPRETED_CONVERSION,bv128,float,$si2fp);
  DECLARE(UNINTERPRETED_CONVERSION,bv128,float,$ui2fp);
  DECLARE(UNINTERPRETED_CONVERSION,bv96,float,$si2fp);
  DECLARE(UNINTERPRETED_CONVERSION,bv96,float,$ui2fp);
  DECLARE(UNINTERPRETED_CONVERSION,bv88,float,$si2fp);
  DECLARE(UNINTERPRETED_CONVERSION,bv88,float,$ui2fp);
  DECLARE(UNINTERPRETED_CONVERSION,bv64,float,$si2fp);
  DECLARE(UNINTERPRETED_CONVERSION,bv64,float,$ui2fp);
  DECLARE(UNINTERPRETED_CONVERSION,bv56,float,$si2fp);
  DECLARE(UNINTERPRETED_CONVERSION,bv56,float,$ui2fp);
  DECLARE(UNINTERPRETED_CONVERSION,bv48,float,$si2fp);
  DECLARE(UNINTERPRETED_CONVERSION,bv48,float,$ui2fp);
  DECLARE(UNINTERPRETED_CONVERSION,bv40,float,$si2fp);
  DECLARE(UNINTERPRETED_CONVERSION,bv40,float,$ui2fp);
  DECLARE(UNINTERPRETED_CONVERSION,bv32,float,$si2fp);
  DECLARE(UNINTERPRETED_CONVERSION,bv32,float,$ui2fp);
  DECLARE(UNINTERPRETED_CONVERSION,bv24,float,$si2fp);
  DECLARE(UNINTERPRETED_CONVERSION,bv24,float,$ui2fp);
  DECLARE(UNINTERPRETED_CONVERSION,bv16,float,$si2fp);
  DECLARE(UNINTERPRETED_CONVERSION,bv16,float,$ui2fp);
  DECLARE(UNINTERPRETED_CONVERSION,bv8,float,$si2fp);
  DECLARE(UNINTERPRETED_CONVERSION,bv8,float,$ui2fp);
  DECLARE(UNINTERPRETED_CONVERSION,bv1,float,$si2fp);
  DECLARE(UNINTERPRETED_CONVERSION,bv1,float,$ui2fp);
  DECLARE(UNINTERPRETED_CONVERSION,float,float,$fptrunc);
  DECLARE(UNINTERPRETED_CONVERSION,float,float,$fpext);
  DECLARE(UNINTERPRETED_CONVERSION,float,i1,$bitcast);
  DECLARE(UNINTERPRETED_CONVERSION,float,bv1,$bitcast);
  DECLARE(UNINTERPRETED_CONVERSION,i1,float,$bitcast);
  DECLARE(UNINTERPRETED_CONVERSION,bv1,float,$bitcast);
  DECLARE(UNINTERPRETED_CONVERSION,float,i8,$bitcast);
  DECLARE(UNINTERPRETED_CONVERSION,float,bv8,$bitcast);
  DECLARE(UNINTERPRETED_CONVERSION,i8,float,$bitcast);
  DECLARE(UNINTERPRETED_CONVERSION,bv8,float,$bitcast);
  DECLARE(UNINTERPRETED_CONVERSION,float,i16,$bitcast);
  DECLARE(UNINTERPRETED_CONVERSION,float,bv16,$bitcast);
  DECLARE(UNINTERPRETED_CONVERSION,i16,float,$bitcast);
  DECLARE(UNINTERPRETED_CONVERSION,bv16,float,$bitcast);
  DECLARE(UNINTERPRETED_CONVERSION,float,i32,$bitcast);
  DECLARE(UNINTERPRETED_CONVERSION,float,bv32,$bitcast);
  DECLARE(UNINTERPRETED_CONVERSION,i32,float,$bitcast);
  DECLARE(UNINTERPRETED_CONVERSION,bv32,float,$bitcast);
  DECLARE(UNINTERPRETED_CONVERSION,float,i64,$bitcast);
  DECLARE(UNINTERPRETED_CONVERSION,float,bv64,$bitcast);
  DECLARE(UNINTERPRETED_CONVERSION,i64,float,$bitcast);
  DECLARE(UNINTERPRETED_CONVERSION,bv64,float,$bitcast);

#ifndef NO_FORALL
  D("axiom (forall f1, f2: float :: $foeq.float.bool(f1,f2) <==> !$fune.float.bool(f1,f2));");
  D("axiom (forall f1, f2: float :: $fone.float.bool(f1,f2) <==> !$fueq.float.bool(f1,f2));");
  D("axiom (forall f1, f2: float :: $fogt.float.bool(f1,f2) <==> !$fule.float.bool(f1,f2));");
  D("axiom (forall f1, f2: float :: $foge.float.bool(f1,f2) <==> !$fult.float.bool(f1,f2));");
  D("axiom (forall f1, f2: float :: $folt.float.bool(f1,f2) <==> !$fuge.float.bool(f1,f2));");
  D("axiom (forall f1, f2: float :: $fole.float.bool(f1,f2) <==> !$fugt.float.bool(f1,f2));");
  D("axiom (forall f1, f2: float :: $ford.float.bool(f1,f2) <==> !$funo.float.bool(f1,f2));");
  D("axiom (forall f: float, i: i8 :: $bitcast.float.i8(f) == i <==> $bitcast.i8.float(i) == f);");
  // TODO: add proper axiom for float/bv8 conversions
#endif

#if FLOAT_ENABLED
  // Bit-precise modeling of floating-points

  // FP arithmetic
  DECLARE_EACH_FLOAT_TYPE(BUILTIN_RMODE_UNARY_OP, $sqrt, fp.sqrt)
  DECLARE_EACH_FLOAT_TYPE(BUILTIN_RMODE_UNARY_OP, $round, fp.roundToIntegral)
  DECLARE_EACH_FLOAT_TYPE(BUILTIN_RMODE_BINARY_OP, $fadd, fp.add)
  DECLARE_EACH_FLOAT_TYPE(BUILTIN_RMODE_BINARY_OP, $fsub, fp.sub)
  DECLARE_EACH_FLOAT_TYPE(BUILTIN_RMODE_BINARY_OP, $fmul, fp.mul)
  DECLARE_EACH_FLOAT_TYPE(BUILTIN_RMODE_BINARY_OP, $fdiv, fp.div)

  DECLARE_EACH_FLOAT_TYPE(BUILTIN_UNARY_OP, $abs, fp.abs)
  DECLARE_EACH_FLOAT_TYPE(BUILTIN_BINARY_OP, $fma, fp.fma)
  DECLARE_EACH_FLOAT_TYPE(BUILTIN_BINARY_OP, $frem, fp.rem)
  DECLARE_EACH_FLOAT_TYPE(BUILTIN_BINARY_OP, $min, fp.min)
  DECLARE_EACH_FLOAT_TYPE(BUILTIN_BINARY_OP, $max, fp.max)

  // FP value predicates
  DECLARE_EACH_FLOAT_TYPE(BUILTIN_UNARY_PRED, $isnormal, fp.isNormal)
  DECLARE_EACH_FLOAT_TYPE(BUILTIN_UNARY_PRED, $issubnormal, fp.isSubnormal)
  DECLARE_EACH_FLOAT_TYPE(BUILTIN_UNARY_PRED, $iszero, fp.isZero)
  DECLARE_EACH_FLOAT_TYPE(BUILTIN_UNARY_PRED, $isinfinite, fp.isInfinite)
  DECLARE_EACH_FLOAT_TYPE(BUILTIN_UNARY_PRED, $isnan, fp.isNaN)
  DECLARE_EACH_FLOAT_TYPE(BUILTIN_UNARY_PRED, $isnegative, fp.isNegative)
  DECLARE_EACH_FLOAT_TYPE(BUILTIN_UNARY_PRED, $ispositive, fp.isPositive)

  // FP comparison predicates
  // I assume fp.eq is exactly ieee compareQuietEqual
  DECLARE_EACH_FLOAT_TYPE(BUILTIN_BINARY_COMP, $foeq, fp.eq)
  DECLARE_EACH_FLOAT_TYPE(BUILTIN_BINARY_COMP, $fole, fp.leq)
  DECLARE_EACH_FLOAT_TYPE(BUILTIN_BINARY_COMP, $folt, fp.lt)
  DECLARE_EACH_FLOAT_TYPE(BUILTIN_BINARY_COMP, $foge, fp.geq)
  DECLARE_EACH_FLOAT_TYPE(BUILTIN_BINARY_COMP, $fogt, fp.gt)
  D("function {:inline} $fone.bvhalf.bool(f1:bvhalf, f2:bvhalf) returns (bool) {!$fueq.bvhalf.bool(f1,f2)}");
  D("function {:inline} $fone.bvfloat.bool(f1:bvfloat, f2:bvfloat) returns (bool) {!$fueq.bvfloat.bool(f1,f2)}");
  D("function {:inline} $fone.bvdouble.bool(f1:bvdouble, f2:bvdouble) returns (bool) {!$fueq.bvdouble.bool(f1,f2)}");
  D("function {:inline} $ford.bvhalf.bool(f1:bvhalf, f2:bvhalf) returns (bool) {!$funo.bvhalf.bool(f1,f2)}");
  D("function {:inline} $ford.bvfloat.bool(f1:bvfloat, f2:bvfloat) returns (bool) {!$funo.bvfloat.bool(f1,f2)}");
  D("function {:inline} $ford.bvdouble.bool(f1:bvdouble, f2:bvdouble) returns (bool) {!$funo.bvdouble.bool(f1,f2)}");
  D("function {:inline} $fueq.bvhalf.bool(f1:bvhalf, f2:bvhalf) returns (bool) {$isnan.bvhalf.bool(f1)||$isnan.bvhalf.bool(f2)||$foeq.bvhalf.bool(f1,f2)}");
  D("function {:inline} $fugt.bvhalf.bool(f1:bvhalf, f2:bvhalf) returns (bool) {$isnan.bvhalf.bool(f1)||$isnan.bvhalf.bool(f2)||$fogt.bvhalf.bool(f1,f2)}");
  D("function {:inline} $fuge.bvhalf.bool(f1:bvhalf, f2:bvhalf) returns (bool) {$isnan.bvhalf.bool(f1)||$isnan.bvhalf.bool(f2)||$foge.bvhalf.bool(f1,f2)}");
  D("function {:inline} $fult.bvhalf.bool(f1:bvhalf, f2:bvhalf) returns (bool) {$isnan.bvhalf.bool(f1)||$isnan.bvhalf.bool(f2)||$folt.bvhalf.bool(f1,f2)}");
  D("function {:inline} $fule.bvhalf.bool(f1:bvhalf, f2:bvhalf) returns (bool) {$isnan.bvhalf.bool(f1)||$isnan.bvhalf.bool(f2)||$fole.bvhalf.bool(f1,f2)}");
  D("function {:inline} $fune.bvhalf.bool(f1:bvhalf, f2:bvhalf) returns (bool) {$isnan.bvhalf.bool(f1)||$isnan.bvhalf.bool(f2)||$fone.bvhalf.bool(f1,f2)}");
  D("function {:inline} $funo.bvhalf.bool(f1:bvhalf, f2:bvhalf) returns (bool) {$isnan.bvhalf.bool(f1)||$isnan.bvhalf.bool(f2)}");
  D("function {:inline} $fueq.bvfloat.bool(f1:bvfloat, f2:bvfloat) returns (bool) {$isnan.bvfloat.bool(f1)||$isnan.bvfloat.bool(f2)||$foeq.bvfloat.bool(f1,f2)}");
  D("function {:inline} $fugt.bvfloat.bool(f1:bvfloat, f2:bvfloat) returns (bool) {$isnan.bvfloat.bool(f1)||$isnan.bvfloat.bool(f2)||$fogt.bvfloat.bool(f1,f2)}");
  D("function {:inline} $fuge.bvfloat.bool(f1:bvfloat, f2:bvfloat) returns (bool) {$isnan.bvfloat.bool(f1)||$isnan.bvfloat.bool(f2)||$foge.bvfloat.bool(f1,f2)}");
  D("function {:inline} $fult.bvfloat.bool(f1:bvfloat, f2:bvfloat) returns (bool) {$isnan.bvfloat.bool(f1)||$isnan.bvfloat.bool(f2)||$folt.bvfloat.bool(f1,f2)}");
  D("function {:inline} $fule.bvfloat.bool(f1:bvfloat, f2:bvfloat) returns (bool) {$isnan.bvfloat.bool(f1)||$isnan.bvfloat.bool(f2)||$fole.bvfloat.bool(f1,f2)}");
  D("function {:inline} $fune.bvfloat.bool(f1:bvfloat, f2:bvfloat) returns (bool) {$isnan.bvfloat.bool(f1)||$isnan.bvfloat.bool(f2)||$fone.bvfloat.bool(f1,f2)}");
  D("function {:inline} $funo.bvfloat.bool(f1:bvfloat, f2:bvfloat) returns (bool) {$isnan.bvfloat.bool(f1)||$isnan.bvfloat.bool(f2)}");
  D("function {:inline} $fueq.bvdouble.bool(f1:bvdouble, f2:bvdouble) returns (bool) {$isnan.bvdouble.bool(f1)||$isnan.bvdouble.bool(f2)||$foeq.bvdouble.bool(f1,f2)}");
  D("function {:inline} $fugt.bvdouble.bool(f1:bvdouble, f2:bvdouble) returns (bool) {$isnan.bvdouble.bool(f1)||$isnan.bvdouble.bool(f2)||$fogt.bvdouble.bool(f1,f2)}");
  D("function {:inline} $fuge.bvdouble.bool(f1:bvdouble, f2:bvdouble) returns (bool) {$isnan.bvdouble.bool(f1)||$isnan.bvdouble.bool(f2)||$foge.bvdouble.bool(f1,f2)}");
  D("function {:inline} $fult.bvdouble.bool(f1:bvdouble, f2:bvdouble) returns (bool) {$isnan.bvdouble.bool(f1)||$isnan.bvdouble.bool(f2)||$folt.bvdouble.bool(f1,f2)}");
  D("function {:inline} $fule.bvdouble.bool(f1:bvdouble, f2:bvdouble) returns (bool) {$isnan.bvdouble.bool(f1)||$isnan.bvdouble.bool(f2)||$fole.bvdouble.bool(f1,f2)}");
  D("function {:inline} $fune.bvdouble.bool(f1:bvdouble, f2:bvdouble) returns (bool) {$isnan.bvdouble.bool(f1)||$isnan.bvdouble.bool(f2)||$fone.bvdouble.bool(f1,f2)}");
  D("function {:inline} $funo.bvdouble.bool(f1:bvdouble, f2:bvdouble) returns (bool) {$isnan.bvdouble.bool(f1)||$isnan.bvdouble.bool(f2)}");
  DECLARE_EACH_FLOAT_TYPE(INLINE_BINARY_COMP, $ffalse, {false})
  DECLARE_EACH_FLOAT_TYPE(INLINE_BINARY_COMP, $ftrue, {true})

  D("function {:builtin \"(_ to_fp 8 24)\"} dtf(rmode, bvdouble) returns (bvfloat);");
  D("function {:builtin \"(_ to_fp 11 53)\"} ftd(rmode, bvfloat) returns (bvdouble);");
  D("function {:builtin \"(_ to_fp 8 24)\"} ltf(rmode, bvlongdouble) returns (bvfloat);");
  D("function {:builtin \"(_ to_fp 11 53)\"} ltd(rmode, bvlongdouble) returns (bvdouble);");
  D("function {:builtin \"(_ to_fp 15 65)\"} ftl(rmode, bvfloat) returns (bvlongdouble);");
  D("function {:builtin \"(_ to_fp 15 65)\"} dtl(rmode, bvdouble) returns (bvlongdouble);");
  DECLARE(INLINE_RMODE_CONVERSION,bvdouble,bvfloat,$fptrunc,{dtf(rm, i)});
  DECLARE(INLINE_RMODE_CONVERSION,bvfloat,bvdouble,$fpext,{ftd(rm, i)});
  DECLARE(INLINE_RMODE_CONVERSION,bvlongdouble,bvfloat,$fptrunc,{ltf(rm, i)});
  DECLARE(INLINE_RMODE_CONVERSION,bvlongdouble,bvdouble,$fptrunc,{ltd(rm, i)});
  DECLARE(INLINE_RMODE_CONVERSION,bvfloat,bvlongdouble,$fpext,{ftl(rm, i)});
  DECLARE(INLINE_RMODE_CONVERSION,bvdouble,bvlongdouble,$fpext,{dtl(rm, i)});

  // Add truncation for default casts to int
  DECLARE(BUILTIN_RMODE_CONVERSION,bvfloat,bv128,$fp2si,(_ fp.to_sbv 128));
  DECLARE(BUILTIN_RMODE_CONVERSION,bvfloat,bv96,$fp2si,(_ fp.to_sbv 96));
  DECLARE(BUILTIN_RMODE_CONVERSION,bvfloat,bv88,$fp2si,(_ fp.to_sbv 88));
  DECLARE(BUILTIN_RMODE_CONVERSION,bvfloat,bv64,$fp2si,(_ fp.to_sbv 64));
  DECLARE(BUILTIN_RMODE_CONVERSION,bvfloat,bv56,$fp2si,(_ fp.to_sbv 56));
  DECLARE(BUILTIN_RMODE_CONVERSION,bvfloat,bv48,$fp2si,(_ fp.to_sbv 48));
  DECLARE(BUILTIN_RMODE_CONVERSION,bvfloat,bv40,$fp2si,(_ fp.to_sbv 40));
  DECLARE(BUILTIN_RMODE_CONVERSION,bvfloat,bv32,$fp2si,(_ fp.to_sbv 32));
  DECLARE(BUILTIN_RMODE_CONVERSION,bvfloat,bv24,$fp2si,(_ fp.to_sbv 24));
  DECLARE(BUILTIN_RMODE_CONVERSION,bvfloat,bv16,$fp2si,(_ fp.to_sbv 16));
  DECLARE(BUILTIN_RMODE_CONVERSION,bvfloat,bv8,$fp2si,(_ fp.to_sbv 8));
  DECLARE(BUILTIN_RMODE_CONVERSION,bvfloat,bv1,$fp2si,(_ fp.to_sbv 1));
  DECLARE(BUILTIN_RMODE_CONVERSION,bvfloat,bv128,$fp2ui,(_ fp.to_ubv 128));
  DECLARE(BUILTIN_RMODE_CONVERSION,bvfloat,bv96,$fp2ui,(_ fp.to_ubv 96));
  DECLARE(BUILTIN_RMODE_CONVERSION,bvfloat,bv88,$fp2ui,(_ fp.to_ubv 88));
  DECLARE(BUILTIN_RMODE_CONVERSION,bvfloat,bv64,$fp2ui,(_ fp.to_ubv 64));
  DECLARE(BUILTIN_RMODE_CONVERSION,bvfloat,bv56,$fp2ui,(_ fp.to_ubv 56));
  DECLARE(BUILTIN_RMODE_CONVERSION,bvfloat,bv48,$fp2ui,(_ fp.to_ubv 48));
  DECLARE(BUILTIN_RMODE_CONVERSION,bvfloat,bv40,$fp2ui,(_ fp.to_ubv 40));
  DECLARE(BUILTIN_RMODE_CONVERSION,bvfloat,bv32,$fp2ui,(_ fp.to_ubv 32));
  DECLARE(BUILTIN_RMODE_CONVERSION,bvfloat,bv24,$fp2ui,(_ fp.to_ubv 24));
  DECLARE(BUILTIN_RMODE_CONVERSION,bvfloat,bv16,$fp2ui,(_ fp.to_ubv 16));
  DECLARE(BUILTIN_RMODE_CONVERSION,bvfloat,bv8,$fp2ui,(_ fp.to_ubv 8));
  DECLARE(BUILTIN_RMODE_CONVERSION,bvfloat,bv1,$fp2ui,(_ fp.to_ubv 1));
  DECLARE(BUILTIN_RMODE_CONVERSION,bvdouble,bv128,$fp2si,(_ fp.to_sbv 128));
  DECLARE(BUILTIN_RMODE_CONVERSION,bvdouble,bv96,$fp2si,(_ fp.to_sbv 96));
  DECLARE(BUILTIN_RMODE_CONVERSION,bvdouble,bv88,$fp2si,(_ fp.to_sbv 88));
  DECLARE(BUILTIN_RMODE_CONVERSION,bvdouble,bv64,$fp2si,(_ fp.to_sbv 64));
  DECLARE(BUILTIN_RMODE_CONVERSION,bvdouble,bv56,$fp2si,(_ fp.to_sbv 56));
  DECLARE(BUILTIN_RMODE_CONVERSION,bvdouble,bv48,$fp2si,(_ fp.to_sbv 48));
  DECLARE(BUILTIN_RMODE_CONVERSION,bvdouble,bv40,$fp2si,(_ fp.to_sbv 40));
  DECLARE(BUILTIN_RMODE_CONVERSION,bvdouble,bv32,$fp2si,(_ fp.to_sbv 32));
  DECLARE(BUILTIN_RMODE_CONVERSION,bvdouble,bv24,$fp2si,(_ fp.to_sbv 24));
  DECLARE(BUILTIN_RMODE_CONVERSION,bvdouble,bv16,$fp2si,(_ fp.to_sbv 16));
  DECLARE(BUILTIN_RMODE_CONVERSION,bvdouble,bv8,$fp2si,(_ fp.to_sbv 8));
  DECLARE(BUILTIN_RMODE_CONVERSION,bvdouble,bv1,$fp2si,(_ fp.to_sbv 1));
  DECLARE(BUILTIN_RMODE_CONVERSION,bvdouble,bv128,$fp2ui,(_ fp.to_ubv 128));
  DECLARE(BUILTIN_RMODE_CONVERSION,bvdouble,bv96,$fp2ui,(_ fp.to_ubv 96));
  DECLARE(BUILTIN_RMODE_CONVERSION,bvdouble,bv88,$fp2ui,(_ fp.to_ubv 88));
  DECLARE(BUILTIN_RMODE_CONVERSION,bvdouble,bv64,$fp2ui,(_ fp.to_ubv 64));
  DECLARE(BUILTIN_RMODE_CONVERSION,bvdouble,bv56,$fp2ui,(_ fp.to_ubv 56));
  DECLARE(BUILTIN_RMODE_CONVERSION,bvdouble,bv48,$fp2ui,(_ fp.to_ubv 48));
  DECLARE(BUILTIN_RMODE_CONVERSION,bvdouble,bv40,$fp2ui,(_ fp.to_ubv 40));
  DECLARE(BUILTIN_RMODE_CONVERSION,bvdouble,bv32,$fp2ui,(_ fp.to_ubv 32));
  DECLARE(BUILTIN_RMODE_CONVERSION,bvdouble,bv24,$fp2ui,(_ fp.to_ubv 24));
  DECLARE(BUILTIN_RMODE_CONVERSION,bvdouble,bv16,$fp2ui,(_ fp.to_ubv 16));
  DECLARE(BUILTIN_RMODE_CONVERSION,bvdouble,bv8,$fp2ui,(_ fp.to_ubv 8));
  DECLARE(BUILTIN_RMODE_CONVERSION,bvdouble,bv1,$fp2ui,(_ fp.to_ubv 1));
  // Warning: do we need bv2int cast here?
  DECLARE(UNINTERPRETED_CONVERSION,bvfloat,i128,$fp2si);
  DECLARE(UNINTERPRETED_CONVERSION,bvfloat,i96,$fp2si);
  DECLARE(UNINTERPRETED_CONVERSION,bvfloat,i88,$fp2si);
  DECLARE(UNINTERPRETED_CONVERSION,bvfloat,i64,$fp2si);
  DECLARE(UNINTERPRETED_CONVERSION,bvfloat,i56,$fp2si);
  DECLARE(UNINTERPRETED_CONVERSION,bvfloat,i48,$fp2si);
  DECLARE(UNINTERPRETED_CONVERSION,bvfloat,i40,$fp2si);
  DECLARE(UNINTERPRETED_CONVERSION,bvfloat,i32,$fp2si);
  DECLARE(UNINTERPRETED_CONVERSION,bvfloat,i24,$fp2si);
  DECLARE(UNINTERPRETED_CONVERSION,bvfloat,i16,$fp2si);
  DECLARE(UNINTERPRETED_CONVERSION,bvfloat,i8,$fp2si);
  DECLARE(UNINTERPRETED_CONVERSION,bvfloat,i1,$fp2si);
  DECLARE(UNINTERPRETED_CONVERSION,bvfloat,i128,$fp2ui);
  DECLARE(UNINTERPRETED_CONVERSION,bvfloat,i96,$fp2ui);
  DECLARE(UNINTERPRETED_CONVERSION,bvfloat,i88,$fp2ui);
  DECLARE(UNINTERPRETED_CONVERSION,bvfloat,i64,$fp2ui);
  DECLARE(UNINTERPRETED_CONVERSION,bvfloat,i56,$fp2ui);
  DECLARE(UNINTERPRETED_CONVERSION,bvfloat,i48,$fp2ui);
  DECLARE(UNINTERPRETED_CONVERSION,bvfloat,i40,$fp2ui);
  DECLARE(UNINTERPRETED_CONVERSION,bvfloat,i32,$fp2ui);
  DECLARE(UNINTERPRETED_CONVERSION,bvfloat,i24,$fp2ui);
  DECLARE(UNINTERPRETED_CONVERSION,bvfloat,i16,$fp2ui);
  DECLARE(UNINTERPRETED_CONVERSION,bvfloat,i8,$fp2ui);
  DECLARE(UNINTERPRETED_CONVERSION,bvfloat,i1,$fp2ui);
  DECLARE(UNINTERPRETED_CONVERSION,bvdouble,i128,$fp2si);
  DECLARE(UNINTERPRETED_CONVERSION,bvdouble,i96,$fp2si);
  DECLARE(UNINTERPRETED_CONVERSION,bvdouble,i88,$fp2si);
  DECLARE(UNINTERPRETED_CONVERSION,bvdouble,i64,$fp2si);
  DECLARE(UNINTERPRETED_CONVERSION,bvdouble,i56,$fp2si);
  DECLARE(UNINTERPRETED_CONVERSION,bvdouble,i48,$fp2si);
  DECLARE(UNINTERPRETED_CONVERSION,bvdouble,i40,$fp2si);
  DECLARE(UNINTERPRETED_CONVERSION,bvdouble,i32,$fp2si);
  DECLARE(UNINTERPRETED_CONVERSION,bvdouble,i24,$fp2si);
  DECLARE(UNINTERPRETED_CONVERSION,bvdouble,i16,$fp2si);
  DECLARE(UNINTERPRETED_CONVERSION,bvdouble,i8,$fp2si);
  DECLARE(UNINTERPRETED_CONVERSION,bvdouble,i1,$fp2si);
  DECLARE(UNINTERPRETED_CONVERSION,bvdouble,i128,$fp2ui);
  DECLARE(UNINTERPRETED_CONVERSION,bvdouble,i96,$fp2ui);
  DECLARE(UNINTERPRETED_CONVERSION,bvdouble,i88,$fp2ui);
  DECLARE(UNINTERPRETED_CONVERSION,bvdouble,i64,$fp2ui);
  DECLARE(UNINTERPRETED_CONVERSION,bvdouble,i56,$fp2ui);
  DECLARE(UNINTERPRETED_CONVERSION,bvdouble,i48,$fp2ui);
  DECLARE(UNINTERPRETED_CONVERSION,bvdouble,i40,$fp2ui);
  DECLARE(UNINTERPRETED_CONVERSION,bvdouble,i32,$fp2ui);
  DECLARE(UNINTERPRETED_CONVERSION,bvdouble,i24,$fp2ui);
  DECLARE(UNINTERPRETED_CONVERSION,bvdouble,i16,$fp2ui);
  DECLARE(UNINTERPRETED_CONVERSION,bvdouble,i8,$fp2ui);
  DECLARE(UNINTERPRETED_CONVERSION,bvdouble,i1,$fp2ui);
  // Warning: undefined behaviors can occur
  // https://llvm.org/docs/LangRef.html#uitofp-to-instruction
  DECLARE(BUILTIN_RMODE_CONVERSION, bv128, bvfloat, $ui2fp,(_ to_fp_unsigned 8 24));
  DECLARE(BUILTIN_RMODE_CONVERSION, bv96, bvfloat, $ui2fp,(_ to_fp_unsigned 8 24));
  DECLARE(BUILTIN_RMODE_CONVERSION, bv88, bvfloat, $ui2fp,(_ to_fp_unsigned 8 24));
  DECLARE(BUILTIN_RMODE_CONVERSION, bv64, bvfloat, $ui2fp,(_ to_fp_unsigned 8 24));
  DECLARE(BUILTIN_RMODE_CONVERSION, bv56, bvfloat, $ui2fp,(_ to_fp_unsigned 8 24));
  DECLARE(BUILTIN_RMODE_CONVERSION, bv48, bvfloat, $ui2fp,(_ to_fp_unsigned 8 24));
  DECLARE(BUILTIN_RMODE_CONVERSION, bv40, bvfloat, $ui2fp,(_ to_fp_unsigned 8 24));
  DECLARE(BUILTIN_RMODE_CONVERSION, bv32, bvfloat, $ui2fp,(_ to_fp_unsigned 8 24));
  DECLARE(BUILTIN_RMODE_CONVERSION, bv24, bvfloat, $ui2fp,(_ to_fp_unsigned 8 24));
  DECLARE(BUILTIN_RMODE_CONVERSION, bv16, bvfloat, $ui2fp,(_ to_fp_unsigned 8 24));
  DECLARE(BUILTIN_RMODE_CONVERSION, bv8, bvfloat, $ui2fp,(_ to_fp_unsigned 8 24));
  DECLARE(BUILTIN_RMODE_CONVERSION, bv1, bvfloat, $ui2fp,(_ to_fp_unsigned 8 24));
  DECLARE(BUILTIN_RMODE_CONVERSION, bv128, bvfloat, $si2fp,(_ to_fp 8 24));
  DECLARE(BUILTIN_RMODE_CONVERSION, bv96, bvfloat, $si2fp,(_ to_fp 8 24));
  DECLARE(BUILTIN_RMODE_CONVERSION, bv88, bvfloat, $si2fp,(_ to_fp 8 24));
  DECLARE(BUILTIN_RMODE_CONVERSION, bv64, bvfloat, $si2fp,(_ to_fp 8 24));
  DECLARE(BUILTIN_RMODE_CONVERSION, bv56, bvfloat, $si2fp,(_ to_fp 8 24));
  DECLARE(BUILTIN_RMODE_CONVERSION, bv48, bvfloat, $si2fp,(_ to_fp 8 24));
  DECLARE(BUILTIN_RMODE_CONVERSION, bv40, bvfloat, $si2fp,(_ to_fp 8 24));
  DECLARE(BUILTIN_RMODE_CONVERSION, bv32, bvfloat, $si2fp,(_ to_fp 8 24));
  DECLARE(BUILTIN_RMODE_CONVERSION, bv24, bvfloat, $si2fp,(_ to_fp 8 24));
  DECLARE(BUILTIN_RMODE_CONVERSION, bv16, bvfloat, $si2fp,(_ to_fp 8 24));
  DECLARE(BUILTIN_RMODE_CONVERSION, bv8, bvfloat, $si2fp,(_ to_fp 8 24));
  DECLARE(BUILTIN_RMODE_CONVERSION, bv1, bvfloat, $si2fp,(_ to_fp 8 24));
  DECLARE(BUILTIN_RMODE_CONVERSION, bv128, bvdouble, $ui2fp,(_ to_fp_unsigned 11 53));
  DECLARE(BUILTIN_RMODE_CONVERSION, bv96, bvdouble, $ui2fp,(_ to_fp_unsigned 11 53));
  DECLARE(BUILTIN_RMODE_CONVERSION, bv88, bvdouble, $ui2fp,(_ to_fp_unsigned 11 53));
  DECLARE(BUILTIN_RMODE_CONVERSION, bv64, bvdouble, $ui2fp,(_ to_fp_unsigned 11 53));
  DECLARE(BUILTIN_RMODE_CONVERSION, bv56, bvdouble, $ui2fp,(_ to_fp_unsigned 11 53));
  DECLARE(BUILTIN_RMODE_CONVERSION, bv48, bvdouble, $ui2fp,(_ to_fp_unsigned 11 53));
  DECLARE(BUILTIN_RMODE_CONVERSION, bv40, bvdouble, $ui2fp,(_ to_fp_unsigned 11 53));
  DECLARE(BUILTIN_RMODE_CONVERSION, bv32, bvdouble, $ui2fp,(_ to_fp_unsigned 11 53));
  DECLARE(BUILTIN_RMODE_CONVERSION, bv24, bvdouble, $ui2fp,(_ to_fp_unsigned 11 53));
  DECLARE(BUILTIN_RMODE_CONVERSION, bv16, bvdouble, $ui2fp,(_ to_fp_unsigned 11 53));
  DECLARE(BUILTIN_RMODE_CONVERSION, bv8, bvdouble, $ui2fp,(_ to_fp_unsigned 11 53));
  DECLARE(BUILTIN_RMODE_CONVERSION, bv1, bvdouble, $ui2fp,(_ to_fp_unsigned 11 53));
  DECLARE(BUILTIN_RMODE_CONVERSION, bv128, bvdouble, $si2fp,(_ to_fp 11 53));
  DECLARE(BUILTIN_RMODE_CONVERSION, bv96, bvdouble, $si2fp,(_ to_fp 11 53));
  DECLARE(BUILTIN_RMODE_CONVERSION, bv88, bvdouble, $si2fp,(_ to_fp 11 53));
  DECLARE(BUILTIN_RMODE_CONVERSION, bv64, bvdouble, $si2fp,(_ to_fp 11 53));
  DECLARE(BUILTIN_RMODE_CONVERSION, bv56, bvdouble, $si2fp,(_ to_fp 11 53));
  DECLARE(BUILTIN_RMODE_CONVERSION, bv48, bvdouble, $si2fp,(_ to_fp 11 53));
  DECLARE(BUILTIN_RMODE_CONVERSION, bv40, bvdouble, $si2fp,(_ to_fp 11 53));
  DECLARE(BUILTIN_RMODE_CONVERSION, bv32, bvdouble, $si2fp,(_ to_fp 11 53));
  DECLARE(BUILTIN_RMODE_CONVERSION, bv24, bvdouble, $si2fp,(_ to_fp 11 53));
  DECLARE(BUILTIN_RMODE_CONVERSION, bv16, bvdouble, $si2fp,(_ to_fp 11 53));
  DECLARE(BUILTIN_RMODE_CONVERSION, bv8, bvdouble, $si2fp,(_ to_fp 11 53));
  DECLARE(BUILTIN_RMODE_CONVERSION, bv1, bvdouble, $si2fp,(_ to_fp 11 53));
  // Warning: integer-encoding fixes needed here
  DECLARE(UNINTERPRETED_CONVERSION, i128, bvfloat, $ui2fp);
  DECLARE(UNINTERPRETED_CONVERSION, i96, bvfloat, $ui2fp);
  DECLARE(UNINTERPRETED_CONVERSION, i88, bvfloat, $ui2fp);
  DECLARE(UNINTERPRETED_CONVERSION, i64, bvfloat, $ui2fp);
  DECLARE(UNINTERPRETED_CONVERSION, i56, bvfloat, $ui2fp);
  DECLARE(UNINTERPRETED_CONVERSION, i48, bvfloat, $ui2fp);
  DECLARE(UNINTERPRETED_CONVERSION, i40, bvfloat, $ui2fp);
  DECLARE(UNINTERPRETED_CONVERSION, i32, bvfloat, $ui2fp);
  DECLARE(UNINTERPRETED_CONVERSION, i24, bvfloat, $ui2fp);
  DECLARE(UNINTERPRETED_CONVERSION, i16, bvfloat, $ui2fp);
  DECLARE(UNINTERPRETED_CONVERSION, i8, bvfloat, $ui2fp);
  DECLARE(UNINTERPRETED_CONVERSION, i1, bvfloat, $ui2fp);
  DECLARE(BUILTIN_RMODE_CONVERSION, i128, bvfloat, $si2fp,(_ to_fp 8 24));
  DECLARE(BUILTIN_RMODE_CONVERSION, i96, bvfloat, $si2fp,(_ to_fp 8 24));
  DECLARE(BUILTIN_RMODE_CONVERSION, i88, bvfloat, $si2fp,(_ to_fp 8 24));
  DECLARE(BUILTIN_RMODE_CONVERSION, i64, bvfloat, $si2fp,(_ to_fp 8 24));
  DECLARE(BUILTIN_RMODE_CONVERSION, i56, bvfloat, $si2fp,(_ to_fp 8 24));
  DECLARE(BUILTIN_RMODE_CONVERSION, i48, bvfloat, $si2fp,(_ to_fp 8 24));
  DECLARE(BUILTIN_RMODE_CONVERSION, i40, bvfloat, $si2fp,(_ to_fp 8 24));
  DECLARE(BUILTIN_RMODE_CONVERSION, i32, bvfloat, $si2fp,(_ to_fp 8 24));
  DECLARE(BUILTIN_RMODE_CONVERSION, i24, bvfloat, $si2fp,(_ to_fp 8 24));
  DECLARE(BUILTIN_RMODE_CONVERSION, i16, bvfloat, $si2fp,(_ to_fp 8 24));
  DECLARE(BUILTIN_RMODE_CONVERSION, i8, bvfloat, $si2fp,(_ to_fp 8 24));
  DECLARE(BUILTIN_RMODE_CONVERSION, i1, bvfloat, $si2fp,(_ to_fp 8 24));
  DECLARE(UNINTERPRETED_CONVERSION, i128, bvdouble, $ui2fp);
  DECLARE(UNINTERPRETED_CONVERSION, i96, bvdouble, $ui2fp);
  DECLARE(UNINTERPRETED_CONVERSION, i88, bvdouble, $ui2fp);
  DECLARE(UNINTERPRETED_CONVERSION, i64, bvdouble, $ui2fp);
  DECLARE(UNINTERPRETED_CONVERSION, i56, bvdouble, $ui2fp);
  DECLARE(UNINTERPRETED_CONVERSION, i48, bvdouble, $ui2fp);
  DECLARE(UNINTERPRETED_CONVERSION, i40, bvdouble, $ui2fp);
  DECLARE(UNINTERPRETED_CONVERSION, i32, bvdouble, $ui2fp);
  DECLARE(UNINTERPRETED_CONVERSION, i24, bvdouble, $ui2fp);
  DECLARE(UNINTERPRETED_CONVERSION, i16, bvdouble, $ui2fp);
  DECLARE(UNINTERPRETED_CONVERSION, i8, bvdouble, $ui2fp);
  DECLARE(UNINTERPRETED_CONVERSION, i1, bvdouble, $ui2fp);
  DECLARE(BUILTIN_RMODE_CONVERSION, i128, bvdouble, $si2fp,(_ to_fp 11 53));
  DECLARE(BUILTIN_RMODE_CONVERSION, i96, bvdouble, $si2fp,(_ to_fp 11 53));
  DECLARE(BUILTIN_RMODE_CONVERSION, i88, bvdouble, $si2fp,(_ to_fp 11 53));
  DECLARE(BUILTIN_RMODE_CONVERSION, i64, bvdouble, $si2fp,(_ to_fp 11 53));
  DECLARE(BUILTIN_RMODE_CONVERSION, i56, bvdouble, $si2fp,(_ to_fp 11 53));
  DECLARE(BUILTIN_RMODE_CONVERSION, i48, bvdouble, $si2fp,(_ to_fp 11 53));
  DECLARE(BUILTIN_RMODE_CONVERSION, i40, bvdouble, $si2fp,(_ to_fp 11 53));
  DECLARE(BUILTIN_RMODE_CONVERSION, i32, bvdouble, $si2fp,(_ to_fp 11 53));
  DECLARE(BUILTIN_RMODE_CONVERSION, i24, bvdouble, $si2fp,(_ to_fp 11 53));
  DECLARE(BUILTIN_RMODE_CONVERSION, i16, bvdouble, $si2fp,(_ to_fp 11 53));
  DECLARE(BUILTIN_RMODE_CONVERSION, i8, bvdouble, $si2fp,(_ to_fp 11 53));
  DECLARE(BUILTIN_RMODE_CONVERSION, i1, bvdouble, $si2fp,(_ to_fp 11 53));

<<<<<<< HEAD
  #if defined(__LP64__) || defined(_LP64) || defined (_WIN64)

=======
  #if BUILD_64
>>>>>>> df64efc9
    D("function {:builtin \"(_ fp.to_sbv 64)\"} $lround.bvfloat(rmode, bvfloat) returns (bv64);");
    D("function {:builtin \"(_ fp.to_sbv 64)\"} $lround.bvdouble(rmode, bvdouble) returns (bv64);");

  #else
<<<<<<< HEAD

    D("function {:builtin \"(_ fp.to_sbv 32)\"} $lround.bvfloat(rmode, bvfloat) returns (bv32);");
    D("function {:builtin \"(_ fp.to_sbv 32)\"} $lround.bvdouble(rmode, bvdouble) returns (bv32);");

=======
    D("function {:builtin \"(_ fp.to_sbv 32)\"} $lround.bvfloat(rmode, bvfloat) returns (bv32);");
    D("function {:builtin \"(_ fp.to_sbv 32)\"} $lround.bvdouble(rmode, bvdouble) returns (bv32);");
>>>>>>> df64efc9
  #endif

#endif

  // Memory Model
  D("const $GLOBALS_BOTTOM: ref;");
  D("const $EXTERNS_BOTTOM: ref;");
  D("const $MALLOC_TOP: ref;");
  D("function {:inline} $isExternal(p: ref) returns (bool) {$slt.ref.bool(p,$EXTERNS_BOTTOM)}");

  DECLARE_EACH_INT_TYPE(SAFE_LOAD_OP, $load, { M[p] })
  DECLARE_EACH_BV_TYPE(SAFE_LOAD_OP, $load, { M[p] })
  DECLARE_UNSAFE_LOADS
  DECLARE(UNSAFE_LOAD_OP, bv8, $load.bytes, { M[p] });
  DECLARE(UNSAFE_LOAD_OP, bv1, $load.bytes, { $trunc.bv8.bv1(M[p]) });

  DECLARE_EACH_INT_TYPE(SAFE_STORE_OP, $store, { M[p := v] })
  DECLARE_EACH_BV_TYPE(SAFE_STORE_OP, $store, { M[p := v] })
  DECLARE_UNSAFE_STORES
  DECLARE(UNSAFE_STORE_OP, bv8, $store.bytes, {M[p := v]});
  DECLARE(UNSAFE_STORE_OP, bv1, $store.bytes, {M[p := $zext.bv1.bv8(v)]});

  D("function {:inline} $load.ref(M: [ref] ref, p: ref) returns (ref) { M[p] }");
  D("function {:inline} $store.ref(M: [ref] ref, p: ref, v: ref) returns ([ref] ref) { M[p := v] }");

  D("function {:inline} $load.float(M: [ref] float, p: ref) returns (float) { M[p] }");
  D("function {:inline} $load.unsafe.float(M: [ref] i8, p: ref) returns (float) { $bitcast.i8.float(M[p]) }");
  D("function {:inline} $store.float(M: [ref] float, p: ref, v: float) returns ([ref] float) { M[p := v] }");
  D("function {:inline} $store.unsafe.float(M: [ref] i8, p: ref, v: float) returns ([ref] i8) { M[p := $bitcast.float.i8(v)] }");
  D("function {:inline} $load.bytes.float(M: [ref] bv8, p: ref) returns (float) { $bitcast.bv8.float(M[p]) }");
  D("function {:inline} $store.bytes.float(M:[ref]bv8, p:ref, v:float) returns ([ref]bv8) {M[p := $bitcast.float.bv8(v)]}");

  #if FLOAT_ENABLED
  DECLARE(UNINTERPRETED_CONVERSION,bvhalf,bv16,$bitcast);
  DECLARE(UNINTERPRETED_CONVERSION,bvfloat,bv32,$bitcast);
  DECLARE(UNINTERPRETED_CONVERSION,bvdouble,bv64,$bitcast);
  DECLARE(BUILTIN_CONVERSION,bv16,bvhalf,$bitcast,(_ to_fp 5 11));
  DECLARE(BUILTIN_CONVERSION,bv32,bvfloat,$bitcast,(_ to_fp 8 24));
  DECLARE(BUILTIN_CONVERSION,bv64,bvdouble,$bitcast,(_ to_fp 11 53));
  DECLARE(UNINTERPRETED_CONVERSION,bvhalf,i16,$bitcast);
  DECLARE(UNINTERPRETED_CONVERSION,bvfloat,i32,$bitcast);
  DECLARE(UNINTERPRETED_CONVERSION,bvdouble,i64,$bitcast);
  DECLARE(UNINTERPRETED_CONVERSION,i16,bvhalf,$bitcast);
  DECLARE(UNINTERPRETED_CONVERSION,i32,bvfloat,$bitcast);
  DECLARE(UNINTERPRETED_CONVERSION,i64,bvdouble,$bitcast);
  D("axiom (forall f: bvhalf :: $bitcast.bv16.bvhalf($bitcast.bvhalf.bv16(f)) == f);");
  D("axiom (forall f: bvfloat :: $bitcast.bv32.bvfloat($bitcast.bvfloat.bv32(f)) == f);");
  D("axiom (forall f: bvdouble :: $bitcast.bv64.bvdouble($bitcast.bvdouble.bv64(f)) == f);");
  //D("axiom (forall b: bv16 :: b[15:10] == 31bv5 && b[10:0] != 0bv10 ==> $bitcast.bvhalf.bv16($bitcast.bv16.bvhalf(b)) == b);");
  //D("axiom (forall b: bv32 :: b[31:23] == 255bv8 && b[23:0] != 0bv23 ==> $bitcast.bvfloat.bv32($bitcast.bv32.bvfloat(b)) == b);");
  //D("axiom (forall b: bv64 :: b[63:52] == 2047bv11 && b[52:0] != 0bv52 ==> $bitcast.bvdouble.bv64($bitcast.bv64.bvdouble(b)) == b);");
  // TODO: add more constraints

  D("axiom (forall f: bvfloat, rm1: rmode, rm2: rmode :: dtf(rm1, ftd(rm2, f)) == f);");

  D("axiom (forall f: bvhalf, i: i16 :: $bitcast.bvhalf.i16(f) == i <==> $bitcast.i16.bvhalf(i) == f);");
  D("axiom (forall f: bvfloat, i: i32 :: $bitcast.bvfloat.i32(f) == i <==> $bitcast.i32.bvfloat(i) == f);");
  D("axiom (forall f: bvdouble, i: i64 :: $bitcast.bvdouble.i64(f) == i <==> $bitcast.i64.bvdouble(i) == f);");

  D("function {:inline} $load.bvhalf(M: [ref] bvhalf, p: ref) returns (bvhalf) { M[p] }");
  D("function {:inline} $store.bvhalf(M: [ref] bvhalf, p: ref, v: bvhalf) returns ([ref] bvhalf) { M[p := v] }");
  D("function {:inline} $load.bvfloat(M: [ref] bvfloat, p: ref) returns (bvfloat) { M[p] }");
  D("function {:inline} $store.bvfloat(M: [ref] bvfloat, p: ref, v: bvfloat) returns ([ref] bvfloat) { M[p := v] }");
  D("function {:inline} $load.bvdouble(M: [ref] bvdouble, p: ref) returns (bvdouble) { M[p] }");
  D("function {:inline} $store.bvdouble(M: [ref] bvdouble, p: ref, v: bvdouble) returns ([ref] bvdouble) { M[p := v] }");

  D("function {:inline} $store.bytes.bvhalf(M:[ref]bv8, p:ref, v:bvhalf) returns ([ref]bv8) {"
    "$store.bytes.bv16(M, p, $bitcast.bvhalf.bv16(v))}");
  D("function {:inline} $store.bytes.bvfloat(M:[ref]bv8, p:ref, v:bvfloat) returns ([ref]bv8) {"
    "$store.bytes.bv32(M, p, $bitcast.bvfloat.bv32(v))}");
  D("function {:inline} $store.bytes.bvdouble(M:[ref]bv8, p:ref, v:bvdouble) returns ([ref]bv8) {"
    "$store.bytes.bv64(M, p, $bitcast.bvdouble.bv64(v))}");
  D("function {:inline} $store.unsafe.bvhalf(M:[ref]i8, p:ref, v:bvhalf) returns ([ref]i8) {"
    "$store.i16(M, p, $bitcast.bvhalf.i16(v))}");
  D("function {:inline} $store.unsafe.bvfloat(M:[ref]i8, p:ref, v:bvfloat) returns ([ref]i8) {"
    "$store.i32(M, p, $bitcast.bvfloat.i32(v))}");
  D("function {:inline} $store.unsafe.bvdouble(M:[ref]i8, p:ref, v:bvdouble) returns ([ref]i8) {"
    "$store.i64(M, p, $bitcast.bvdouble.i64(v))}");

  D("function {:inline} $load.bytes.bvhalf(M: [ref] bv8, p: ref) returns (bvhalf) {"
    "$bitcast.bv16.bvhalf($load.bytes.bv16(M, p))}");
  D("function {:inline} $load.bytes.bvfloat(M: [ref] bv8, p: ref) returns (bvfloat) {"
    "$bitcast.bv32.bvfloat($load.bytes.bv32(M, p))}");
  D("function {:inline} $load.bytes.bvdouble(M: [ref] bv8, p: ref) returns (bvdouble) {"
    "$bitcast.bv64.bvdouble($load.bytes.bv64(M, p))}");
  D("function {:inline} $load.unsafe.bvhalf(M: [ref] i8, p: ref) returns (bvhalf) {"
    "$bitcast.i16.bvhalf($load.i16(M, p))}");
  D("function {:inline} $load.unsafe.bvfloat(M: [ref] i8, p: ref) returns (bvfloat) {"
    "$bitcast.i32.bvfloat($load.i32(M, p))}");
  D("function {:inline} $load.unsafe.bvdouble(M: [ref] i8, p: ref) returns (bvdouble) {"
    "$bitcast.i64.bvdouble($load.i64(M, p))}");
  #endif

  // Memory debugging symbols
  D("type $mop;");
  D("procedure boogie_si_record_mop(m: $mop);");
  D("const $MOP: $mop;");

  D("var $exn: bool;");
  D("var $exnv: int;");
  D("function $extractvalue(p: int, i: int) returns (int);\n");

  D("procedure $alloc(n: ref) returns (p: ref)\n"
    "{\n"
    "  call p := $$alloc(n);\n"
    "}\n");

#if MEMORY_SAFETY
  __SMACK_dummy((int) __SMACK_check_memory_safety);
  D("implementation __SMACK_check_memory_safety(p: ref, size: ref)\n"
    "{\n"
    "  assert {:valid_deref} $Alloc[$base(p)];\n"
    "  assert {:valid_deref} $sle.ref.bool($base(p), p);\n"
  #if MEMORY_MODEL_NO_REUSE_IMPLS
    "  assert {:valid_deref} $sle.ref.bool($add.ref(p, size), $add.ref($base(p), $Size($base(p))));\n"
  #elif MEMORY_MODEL_REUSE
    "  assert {:valid_deref} $sle.ref.bool($add.ref(p, size), $add.ref($base(p), $Size[$base(p)]));\n"
  #else
    "  assert {:valid_deref} $sle.ref.bool($add.ref(p, size), $add.ref($base(p), $Size($base(p))));\n"
  #endif
    "}\n");

  D("function $base(ref) returns (ref);");
  D("var $allocatedCounter: int;\n");

  D("procedure $malloc(n: ref) returns (p: ref)\n"
    "modifies $allocatedCounter;\n"
    "{\n"
    "  if ($ne.ref.bool(n, $0.ref)) {\n"
    "    $allocatedCounter := $allocatedCounter + 1;\n"
    "  }\n"
    "  call p := $$alloc(n);\n"
    "}\n");

#if MEMORY_MODEL_NO_REUSE_IMPLS
  D("var $Alloc: [ref] bool;");
  D("function $Size(ref) returns (ref);");
  D("var $CurrAddr:ref;\n");

  D("procedure $galloc(base_addr: ref, size: ref)\n"
    "{\n"
    "  assume $Size(base_addr) == size;\n"
    "  assume (forall addr: ref :: {$base(addr)} $sle.ref.bool(base_addr, addr) && $slt.ref.bool(addr, $add.ref(base_addr, size)) ==> $base(addr) == base_addr);\n"
    "  $Alloc[base_addr] := true;\n"
    "}\n");

  D("procedure {:inline 1} $$alloc(n: ref) returns (p: ref)\n"
    "modifies $Alloc, $CurrAddr;\n"
    "{\n"
    "  assume $sle.ref.bool($0.ref, n);\n"
    "  if ($slt.ref.bool($0.ref, n)) {\n"
    "    p := $CurrAddr;\n"
    "    havoc $CurrAddr;\n"
    "    assume $sge.ref.bool($sub.ref($CurrAddr, n), p);\n"
    "    assume $sgt.ref.bool($CurrAddr, $0.ref) && $slt.ref.bool($CurrAddr, $MALLOC_TOP);\n"
    "    assume $Size(p) == n;\n"
    "    assume (forall q: ref :: {$base(q)} $sle.ref.bool(p, q) && $slt.ref.bool(q, $add.ref(p, n)) ==> $base(q) == p);\n"
    "    $Alloc[p] := true;\n"
    "  } else {\n"
    "    p := $0.ref;\n"
    "  }\n"
    "}\n");

  D("procedure $free(p: ref)\n"
    "modifies $Alloc, $allocatedCounter;\n"
    "{\n"
    "  if ($ne.ref.bool(p, $0.ref)) {\n"
    "    assert {:valid_free} $eq.ref.bool($base(p), p);\n"
    "    assert {:valid_free} $Alloc[p];\n"
    "    assert {:valid_free} $slt.ref.bool($0.ref, p);\n"
    "    $Alloc[p] := false;\n"
    "    $allocatedCounter := $allocatedCounter - 1;\n"
    "  }\n"
    "}\n");

#elif MEMORY_MODEL_REUSE // can reuse previously-allocated and freed addresses
  D("var $Alloc: [ref] bool;");
  D("var $Size: [ref] ref;\n");

  D("procedure $galloc(base_addr: ref, size: ref);\n"
    "modifies $Alloc, $Size;\n"
    "ensures $Size[base_addr] == size;\n"
    "ensures (forall addr: ref :: {$base(addr)} $sle.ref.bool(base_addr, addr) && $slt.ref.bool(addr, $add.ref(base_addr, size)) ==> $base(addr) == base_addr);\n"
    "ensures $Alloc[base_addr];\n"
    "ensures (forall q: ref :: {$Size[q]} q != base_addr ==> $Size[q] == old($Size[q]));\n"
    "ensures (forall q: ref :: {$Alloc[q]} q != base_addr ==> $Alloc[q] == old($Alloc[q]));\n");

  D("procedure {:inline 1} $$alloc(n: ref) returns (p: ref);\n"
    "modifies $Alloc, $Size;\n"
    "ensures $sle.ref.bool($0.ref, n);\n"
    "ensures $slt.ref.bool($0.ref, n) ==> $slt.ref.bool($0.ref, p) && $slt.ref.bool(p, $sub.ref($MALLOC_TOP, n));\n"
    "ensures $eq.ref.bool(n, $0.ref) ==> p == $0.ref;\n"
    "ensures !old($Alloc[p]);\n"
    "ensures (forall q: ref :: old($Alloc[q]) ==> ($slt.ref.bool($add.ref(p, n), q) || $slt.ref.bool($add.ref(q, $Size[q]), p)));\n"
    "ensures $Alloc[p];\n"
    "ensures $Size[p] == n;\n"
    "ensures (forall q: ref :: {$Size[q]} q != p ==> $Size[q] == old($Size[q]));\n"
    "ensures (forall q: ref :: {$Alloc[q]} q != p ==> $Alloc[q] == old($Alloc[q]));\n"
    "ensures (forall q: ref :: {$base(q)} $sle.ref.bool(p, q) && $slt.ref.bool(q, $add.ref(p, n)) ==> $base(q) == p);\n");

  D("procedure $free(p: ref);\n"
    "modifies $Alloc, $allocatedCounter;\n"
    "requires $eq.ref.bool(p, $0.ref) || ($eq.ref.bool($base(p), p) && $Alloc[p]);\n"
    "requires $slt.ref.bool($0.ref, p);\n"
    "ensures $ne.ref.bool(p, $0.ref) ==> !$Alloc[p];\n"
    "ensures $ne.ref.bool(p, $0.ref) ==> (forall q: ref :: {$Alloc[q]} q != p ==> $Alloc[q] == old($Alloc[q]));\n"
    "ensures $ne.ref.bool(p, $0.ref) ==> $allocatedCounter == old($allocatedCounter) - 1;\n");

#else // NO_REUSE does not reuse previously-allocated addresses
  D("var $Alloc: [ref] bool;");
  D("function $Size(ref) returns (ref);");
  D("var $CurrAddr:ref;\n");

  D("procedure $galloc(base_addr: ref, size: ref);\n"
    "modifies $Alloc;\n"
    "ensures $Size(base_addr) == size;\n"
    "ensures (forall addr: ref :: {$base(addr)} $sle.ref.bool(base_addr, addr) && $slt.ref.bool(addr, $add.ref(base_addr, size)) ==> $base(addr) == base_addr);\n"
    "ensures $Alloc[base_addr];\n"
    "ensures (forall q: ref :: {$Alloc[q]} q != base_addr ==> $Alloc[q] == old($Alloc[q]));\n");

  D("procedure {:inline 1} $$alloc(n: ref) returns (p: ref);\n"
    "modifies $Alloc, $CurrAddr;\n"
    "ensures $sle.ref.bool($0.ref, n);\n"
    "ensures $slt.ref.bool($0.ref, n) ==> $sge.ref.bool($sub.ref($CurrAddr, n), old($CurrAddr)) && p == old($CurrAddr);\n"
    "ensures $sgt.ref.bool($CurrAddr, $0.ref) && $slt.ref.bool($CurrAddr, $MALLOC_TOP);\n"
    "ensures $slt.ref.bool($0.ref, n) ==> $Size(p) == n;\n"
    "ensures $slt.ref.bool($0.ref, n) ==> (forall q: ref :: {$base(q)} $sle.ref.bool(p, q) && $slt.ref.bool(q, $add.ref(p, n)) ==> $base(q) == p);\n"
    "ensures $slt.ref.bool($0.ref, n) ==> $Alloc[p];\n"
    "ensures $eq.ref.bool(n, $0.ref) ==> old($CurrAddr) == $CurrAddr && p == $0.ref;\n"
    "ensures $eq.ref.bool(n, $0.ref)==> $Alloc[p] == old($Alloc)[p];\n"
    "ensures (forall q: ref :: {$Alloc[q]} q != p ==> $Alloc[q] == old($Alloc[q]));\n");

  D("procedure $free(p: ref);\n"
    "modifies $Alloc, $allocatedCounter;\n"
    "requires $eq.ref.bool(p, $0.ref) || ($eq.ref.bool($base(p), p) && $Alloc[p]);\n"
    "requires $slt.ref.bool($0.ref, p);\n"
    "ensures $ne.ref.bool(p, $0.ref) ==> !$Alloc[p];\n"
    "ensures $ne.ref.bool(p, $0.ref) ==> (forall q: ref :: {$Alloc[q]} q != p ==> $Alloc[q] == old($Alloc[q]));\n"
    "ensures $ne.ref.bool(p, $0.ref) ==> $allocatedCounter == old($allocatedCounter) - 1;\n");
#endif

#else
  D("procedure $malloc(n: ref) returns (p: ref)\n"
    "{\n"
    "  call p := $$alloc(n);\n"
    "}\n");

#if MEMORY_MODEL_NO_REUSE_IMPLS
  D("var $CurrAddr:ref;\n");

  D("procedure {:inline 1} $$alloc(n: ref) returns (p: ref)\n"
    "modifies $CurrAddr;\n"
    "{\n"
    "  assume $sge.ref.bool(n, $0.ref);\n"
    "  if ($sgt.ref.bool(n, $0.ref)) {\n"
    "    p := $CurrAddr;\n"
    "    havoc $CurrAddr;\n"
    "    assume $sge.ref.bool($sub.ref($CurrAddr, n), p);\n"
    "    assume $sgt.ref.bool($CurrAddr, $0.ref) && $slt.ref.bool($CurrAddr, $MALLOC_TOP);\n"
    "  } else {\n"
    "    p := $0.ref;\n"
    "  }\n"
    "}\n");

  D("procedure $free(p: ref);\n");

#elif MEMORY_MODEL_REUSE // can reuse previously-allocated and freed addresses
  D("var $Alloc: [ref] bool;");
  D("var $Size: [ref] ref;\n");

  D("procedure {:inline 1} $$alloc(n: ref) returns (p: ref);\n"
    "modifies $Alloc, $Size;\n"
    "ensures $sle.ref.bool($0.ref, n);\n"
    "ensures $slt.ref.bool($0.ref, n) ==> $slt.ref.bool($0.ref, p) && $slt.ref.bool(p, $sub.ref($MALLOC_TOP, n));\n"
    "ensures $eq.ref.bool(n, $0.ref) ==> p == $0.ref;\n"
    "ensures !old($Alloc[p]);\n"
    "ensures (forall q: ref :: old($Alloc[q]) ==> ($slt.ref.bool($add.ref(p, n), q) || $slt.ref.bool($add.ref(q, $Size[q]), p)));\n"
    "ensures $Alloc[p];\n"
    "ensures $Size[p] == n;\n"
    "ensures (forall q: ref :: {$Size[q]} q != p ==> $Size[q] == old($Size[q]));\n"
    "ensures (forall q: ref :: {$Alloc[q]} q != p ==> $Alloc[q] == old($Alloc[q]));\n");

  D("procedure $free(p: ref);\n"
    "modifies $Alloc;\n"
    "ensures !$Alloc[p];\n"
    "ensures (forall q: ref :: {$Alloc[q]} q != p ==> $Alloc[q] == old($Alloc[q]));\n");

#else // NO_REUSE does not reuse previously-allocated addresses
  D("var $CurrAddr:ref;\n");

  D("procedure {:inline 1} $$alloc(n: ref) returns (p: ref);\n"
    "modifies $CurrAddr;\n"
    "ensures $sle.ref.bool($0.ref, n);\n"
    "ensures $slt.ref.bool($0.ref, n) ==> $sge.ref.bool($sub.ref($CurrAddr, n), old($CurrAddr)) && p == old($CurrAddr);\n"
    "ensures $sgt.ref.bool($CurrAddr, $0.ref) && $slt.ref.bool($CurrAddr, $MALLOC_TOP);\n"
    "ensures $eq.ref.bool(n, $0.ref) ==> old($CurrAddr) == $CurrAddr && p == $0.ref;\n");

  D("procedure $free(p: ref);\n");
#endif
#endif

#undef D
}

#if MEMORY_SAFETY
void __SMACK_check_memory_leak(void) {
  __SMACK_code("assert {:valid_memtrack} $allocatedCounter == 0;");
}
#endif

void __SMACK_init_func_memory_model(void) {
#if MEMORY_MODEL_NO_REUSE || MEMORY_MODEL_NO_REUSE_IMPLS
  __SMACK_code("$CurrAddr := $1024.ref;");
#endif
#if MEMORY_SAFETY
  __SMACK_code("$allocatedCounter := 0;");
#endif
}<|MERGE_RESOLUTION|>--- conflicted
+++ resolved
@@ -1047,25 +1047,16 @@
   DECLARE(BUILTIN_RMODE_CONVERSION, i8, bvdouble, $si2fp,(_ to_fp 11 53));
   DECLARE(BUILTIN_RMODE_CONVERSION, i1, bvdouble, $si2fp,(_ to_fp 11 53));
 
-<<<<<<< HEAD
   #if defined(__LP64__) || defined(_LP64) || defined (_WIN64)
 
-=======
-  #if BUILD_64
->>>>>>> df64efc9
     D("function {:builtin \"(_ fp.to_sbv 64)\"} $lround.bvfloat(rmode, bvfloat) returns (bv64);");
     D("function {:builtin \"(_ fp.to_sbv 64)\"} $lround.bvdouble(rmode, bvdouble) returns (bv64);");
 
   #else
-<<<<<<< HEAD
 
     D("function {:builtin \"(_ fp.to_sbv 32)\"} $lround.bvfloat(rmode, bvfloat) returns (bv32);");
     D("function {:builtin \"(_ fp.to_sbv 32)\"} $lround.bvdouble(rmode, bvdouble) returns (bv32);");
 
-=======
-    D("function {:builtin \"(_ fp.to_sbv 32)\"} $lround.bvfloat(rmode, bvfloat) returns (bv32);");
-    D("function {:builtin \"(_ fp.to_sbv 32)\"} $lround.bvdouble(rmode, bvdouble) returns (bv32);");
->>>>>>> df64efc9
   #endif
 
 #endif
