#! /usr/bin/env python

from os import path
from multiprocessing.pool import ThreadPool
import multiprocessing
import os
import signal
import logging
import yaml
import argparse
from os import path
import subprocess
import re
import glob
import time
import sys

OVERRIDE_FIELDS = ['verifiers', 'memory', 'time-limit', 'skip']
APPEND_FIELDS = ['flags']

<<<<<<< HEAD
def red(text, log_file):

  if log_file:
    return text
  else:
    return '\033[0;31m' + text + '\033[0m'

def green(text, log_file):

  if log_file:
      return text
  else:
      return '\033[0;32m' + text + '\033[0m'
=======
def bold(text):
  return '\033[1m' + text + '\033[0m'

def red(text):
  return '\033[0;31m' + text + '\033[0m'
  
def green(text):
  return '\033[0;32m' + text + '\033[0m'
>>>>>>> b39062e8

def get_result(output):
  if re.search(r'[1-9]\d* time out|Z3 ran out of resources|z3 timed out|Corral timed out', output):
    return 'timeout'
  elif re.search(r'[1-9]\d* verified, 0 errors?|no bugs', output):
    return 'verified'
  elif re.search(r'0 verified, [1-9]\d* errors?|can fail', output):
    return 'error'
  else:
    return 'unknown'

def merge(metadata, yamldata):
  for key in OVERRIDE_FIELDS:
    if key in yamldata:
      metadata[key] = yamldata[key]

  for key in APPEND_FIELDS:
    if key in yamldata:
      if key in metadata:
        metadata[key] += yamldata[key]
      else:
        metadata[key] = yamldata[key]

def metadata(file):
  m = {}
  prefix = []

  for d in path.dirname(file).split('/'):
    prefix += [d]
    yaml_file = path.join(*(prefix + ['config.yml']))
    if path.isfile(yaml_file):
      with open(yaml_file, "r") as f:
        data = yaml.safe_load(f)
        merge(m,data)

  with open(file, "r") as f:
    for line in f.readlines():

      match = re.search(r'@skip', line)
      if match:
        m['skip'] = True

      match = re.search(r'@flag (.*)',line)
      if match:
        m['flags'] += [match.group(1).strip()]

      match = re.search(r'@expect (.*)',line)
      if match:
        m['expect'] = match.group(1).strip()

  if not m['skip'] and not 'expect' in m:
    print red("WARNING: @expect MISSING IN %s" % file)
    m['expect'] = 'verified'

  return m
<<<<<<< HEAD
=======
  
parser = argparse.ArgumentParser()
parser.add_argument("--exhaustive", help="check all configurations on all examples", action="store_true")
parser.add_argument("--all-configs", help="check all configurations per example", action="store_true")
parser.add_argument("--all-examples", help="check all examples", action="store_true")
args = parser.parse_args()

if args.exhaustive:
  args.all_examples = True;
  args.all_configs = True;

print "Running regression tests..."
print

passed = failed = timeouts = unknowns = 0

try:
  for test in glob.glob("./**/*.c"):
    meta = metadata(test)
>>>>>>> b39062e8

# integer constants
PASSED = 0; TIMEDOUT = 1; UNKNOWN = 2; FAILED = -1;
def process_test(cmd, test, memory, verifier, expect, log_file):
    """
    This is the worker function for each process. This function process the supplied
    test and returns a tuple containing  indicating the test results.

<<<<<<< HEAD
    :return: A tuple with the
    """
    str_result = "{0:>20}\n".format(test)
    str_result += "{0:>20} {1:>10}    :".format(memory, verifier)

    t0 = time.time()
    p = subprocess.Popen(cmd, stdout=subprocess.PIPE, stderr=subprocess.PIPE)
    out, err  = p.communicate()
    elapsed = time.time() - t0
=======
    if meta['skip'] != False and not args.all_examples:
      continue

    print bold("{0:>20}".format(test))
    sys.stdout.flush()
>>>>>>> b39062e8


<<<<<<< HEAD

    # get the test results
    result = get_result(out+err)
    if result == expect:
      str_result += green('PASSED ', log_file)
    elif result == 'timeout':
      str_result += red('TIMEOUT', log_file)
    elif result == 'unknown':
      str_result += red('UNKNOWN', log_file)
    else:
      str_result += red('FAILED ', log_file)
=======
    for memory in meta['memory'][:100 if args.all_configs else 1]:
      cmd += ['--mem-mod=' + memory]

      for verifier in meta['verifiers'][:100 if args.all_configs else 1]:
        cmd += ['--verifier=' + verifier]
>>>>>>> b39062e8

    str_result += '  [%.2fs]' % round(elapsed, 2)
    return str_result

passed = failed = timeouts = unknowns = 0
def tally_result(result):
    """
    Tallies the result of each worker. This will only be called by the main thread.
    """
    # log the info
    logging.info(result)

    global passed, failed, timeouts, unknowns
    if "PASSED" in result:
        passed += 1
    elif "FAILED" in result:
        failed += 1
    elif "TIMEOUT" in result:
        timeouts += 1
    elif "UNKNOWN" in result:
        unknowns += 1

def main():
    """
    Main entry point for the test suite.
    """
    t0 = time.time()
    num_cpus = multiprocessing.cpu_count()

    # configure the CLI
    parser = argparse.ArgumentParser()
    parser.add_argument("--exhaustive", help="execute regressions using all present verifiers", action="store_true")
    parser.add_argument("--threads", action="store", dest="n_threads", default=num_cpus, type=int,
                        help="execute regressions using the selected number of threads in parallel")
    parser.add_argument("--log", action="store", dest="log_level", default="DEBUG", type=str,
                        help="sets the logging level (DEBUG, INFO, WARNING)")
    parser.add_argument("--output_log", action="store", dest="log_path", type=str,
                        help="sets the output log path. (std out by default)")
    args = parser.parse_args()


    # configure the logging
    log_format = ''
    log_level = logging.DEBUG

    # add more log levels later (if needed)
    if args.log_level.upper() == "INFO":
      log_level = logging.INFO
    elif args.log_level.upper() == "WARNING":
      log_level = logging.WARNING

    # if the user supplied a log path, write the logs to that file.
    # otherwise, write the logs to std out.
    if args.log_path:
      logging.basicConfig(filename=args.log_path, format=log_format, level=log_level)
    else:
      logging.basicConfig(format=log_format, level=log_level)

    logging.debug("Creating Pool with '%d' Workers" % args.n_threads)
    p = ThreadPool(processes=args.n_threads)

    # start the tests
    logging.info("Running regression tests...")

    # start processing the tests.
    results = []
    for test in glob.glob("./**/*.c"):
      # get the meta data for this test
      meta = metadata(test)

      if meta['skip']:
        continue

      if meta['skip'] != False and not args.exhaustive:
        continue

      # build up the subprocess command
      cmd = ['smackverify.py', test]
      cmd += ['--time-limit', str(meta['time-limit'])]
      cmd += meta['flags']

      for memory in meta['memory'][:100 if args.exhaustive else 1]:
        cmd += ['--mem-mod=' + memory]

        for verifier in meta['verifiers'][:100 if args.exhaustive else 1]:
          cmd += ['--verifier=' + verifier]
          cmd += ['-o', test + memory + verifier + '.bpl']
          r = p.apply_async(process_test,
                args=(cmd, test, memory, verifier, meta['expect'], args.log_path,),
                callback=tally_result)
          results.append(r)

    try:
      # keep the main thread active while there are active workers
      for r in results:
        r.wait()

    except KeyboardInterrupt:
      logging.debug("Caught KeyboardInterrupt, terminating workers")
      p.terminate() # terminate any remaining workers
      p.join()
    else:
      logging.debug("Quitting normally")
      # close the pool. this prevents any more tasks from being submitted.
      p.close()
      p.join() # wait for all workers to finish their tasks

    # log the elapsed time
    elapsed_time = time.time() - t0
    logging.info(' ELAPSED TIME [%.2fs]' % round(elapsed_time, 2))

    # log the test results
    logging.info(' PASSED count: %d' % passed)
    logging.info(' FAILED count: %d' % failed)
    logging.info(' TIMEOUT count: %d' % timeouts)
    logging.info(' UNKNOWN count: %d' % unknowns)

if __name__=="__main__":
    main()<|MERGE_RESOLUTION|>--- conflicted
+++ resolved
@@ -18,30 +18,20 @@
 OVERRIDE_FIELDS = ['verifiers', 'memory', 'time-limit', 'skip']
 APPEND_FIELDS = ['flags']
 
-<<<<<<< HEAD
+def bold(text):
+  return '\033[1m' + text + '\033[0m'
+
 def red(text, log_file):
-
   if log_file:
     return text
   else:
     return '\033[0;31m' + text + '\033[0m'
 
 def green(text, log_file):
-
   if log_file:
-      return text
+    return text
   else:
-      return '\033[0;32m' + text + '\033[0m'
-=======
-def bold(text):
-  return '\033[1m' + text + '\033[0m'
-
-def red(text):
-  return '\033[0;31m' + text + '\033[0m'
-  
-def green(text):
-  return '\033[0;32m' + text + '\033[0m'
->>>>>>> b39062e8
+    return '\033[0;32m' + text + '\033[0m'
 
 def get_result(output):
   if re.search(r'[1-9]\d* time out|Z3 ran out of resources|z3 timed out|Corral timed out', output):
@@ -97,28 +87,6 @@
     m['expect'] = 'verified'
 
   return m
-<<<<<<< HEAD
-=======
-  
-parser = argparse.ArgumentParser()
-parser.add_argument("--exhaustive", help="check all configurations on all examples", action="store_true")
-parser.add_argument("--all-configs", help="check all configurations per example", action="store_true")
-parser.add_argument("--all-examples", help="check all examples", action="store_true")
-args = parser.parse_args()
-
-if args.exhaustive:
-  args.all_examples = True;
-  args.all_configs = True;
-
-print "Running regression tests..."
-print
-
-passed = failed = timeouts = unknowns = 0
-
-try:
-  for test in glob.glob("./**/*.c"):
-    meta = metadata(test)
->>>>>>> b39062e8
 
 # integer constants
 PASSED = 0; TIMEDOUT = 1; UNKNOWN = 2; FAILED = -1;
@@ -127,7 +95,6 @@
     This is the worker function for each process. This function process the supplied
     test and returns a tuple containing  indicating the test results.
 
-<<<<<<< HEAD
     :return: A tuple with the
     """
     str_result = "{0:>20}\n".format(test)
@@ -137,16 +104,6 @@
     p = subprocess.Popen(cmd, stdout=subprocess.PIPE, stderr=subprocess.PIPE)
     out, err  = p.communicate()
     elapsed = time.time() - t0
-=======
-    if meta['skip'] != False and not args.all_examples:
-      continue
-
-    print bold("{0:>20}".format(test))
-    sys.stdout.flush()
->>>>>>> b39062e8
-
-
-<<<<<<< HEAD
 
     # get the test results
     result = get_result(out+err)
@@ -158,13 +115,6 @@
       str_result += red('UNKNOWN', log_file)
     else:
       str_result += red('FAILED ', log_file)
-=======
-    for memory in meta['memory'][:100 if args.all_configs else 1]:
-      cmd += ['--mem-mod=' + memory]
-
-      for verifier in meta['verifiers'][:100 if args.all_configs else 1]:
-        cmd += ['--verifier=' + verifier]
->>>>>>> b39062e8
 
     str_result += '  [%.2fs]' % round(elapsed, 2)
     return str_result
@@ -196,7 +146,9 @@
 
     # configure the CLI
     parser = argparse.ArgumentParser()
-    parser.add_argument("--exhaustive", help="execute regressions using all present verifiers", action="store_true")
+    parser.add_argument("--exhaustive", help="check all configurations on all examples", action="store_true")
+    parser.add_argument("--all-configs", help="check all configurations per example", action="store_true")
+    parser.add_argument("--all-examples", help="check all examples", action="store_true")
     parser.add_argument("--threads", action="store", dest="n_threads", default=num_cpus, type=int,
                         help="execute regressions using the selected number of threads in parallel")
     parser.add_argument("--log", action="store", dest="log_level", default="DEBUG", type=str,
@@ -205,6 +157,9 @@
                         help="sets the output log path. (std out by default)")
     args = parser.parse_args()
 
+    if args.exhaustive:
+      args.all_examples = True;
+      args.all_configs = True;
 
     # configure the logging
     log_format = ''
@@ -238,7 +193,7 @@
       if meta['skip']:
         continue
 
-      if meta['skip'] != False and not args.exhaustive:
+      if meta['skip'] != False and not args.all_examples:
         continue
 
       # build up the subprocess command
@@ -246,10 +201,10 @@
       cmd += ['--time-limit', str(meta['time-limit'])]
       cmd += meta['flags']
 
-      for memory in meta['memory'][:100 if args.exhaustive else 1]:
+      for memory in meta['memory'][:100 if args.all_configs else 1]:
         cmd += ['--mem-mod=' + memory]
 
-        for verifier in meta['verifiers'][:100 if args.exhaustive else 1]:
+        for verifier in meta['verifiers'][:100 if args.all_configs else 1]:
           cmd += ['--verifier=' + verifier]
           cmd += ['-o', test + memory + verifier + '.bpl']
           r = p.apply_async(process_test,
