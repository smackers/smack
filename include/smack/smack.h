--- conflicted
+++ resolved
@@ -61,55 +61,6 @@
 void __SMACK_decls() {
 #define D(d) __SMACK_top_decl(d)
   // Integer arithmetic
-<<<<<<< HEAD
-  D("function {:inline} $add(p1:int, p2:int) returns (int) {p1 + p2}");
-  D("function {:inline} $sub(p1:int, p2:int) returns (int) {p1 - p2}");
-  D("function {:inline} $mul(p1:int, p2:int) returns (int) {p1 * p2}");
-  D("function {:builtin \"div\"} $sdiv(p1:int, p2:int) returns (int);");
-  D("function {:builtin \"div\"} $udiv(p1:int, p2:int) returns (int);");
-  D("function {:builtin \"rem\"} $srem(p1:int, p2:int) returns (int);");
-  D("function {:builtin \"rem\"} $urem(p1:int, p2:int) returns (int);");
-
-  //Monty's test
-
-  D("axiom (forall a: int, b: int :: {$sdiv(a,b)} (a>=0 && b>0) ==> ((b*$sdiv(a,b)<=a) && (a<b*($sdiv(a,b) + 1))));");
-  D("axiom (forall a: int, b: int :: {$sdiv(a,b)} (a>=0 && b<0) ==> ((b*$sdiv(a,b)<=a) && (a<b*($sdiv(a,b) - 1))));");
-  D("axiom (forall a: int, b: int :: {$sdiv(a,b)} (a<0 && b>0) ==> ((b*$sdiv(a,b)>=a) && (a>b*($sdiv(a,b) - 1))));");
-  D("axiom (forall a: int, b: int :: {$sdiv(a,b)} (a<0 && b<0) ==> ((b*$sdiv(a,b)>=a) && (a>b*($sdiv(a,b) + 1))));");
-
-  D("axiom(forall x:int, y:int :: {$srem(x,y)}{$sdiv(x,y)} $srem(x,y) == x - $sdiv(x,y)*y);");
-  D("axiom(forall x:int, y:int :: {$srem(x,y)} (0<y ==> (0<=$srem(x,y) && $srem(x,y)<y)) && (y<0 ==> (y<$srem(x,y) && $srem(x,y)<=0)));");
-  D("axiom(forall x:int, y:int :: {$urem(x,y)}{$sdiv(x,y)} $urem(x,y) == x - $sdiv(x,y)*y);");
-  D("axiom(forall x:int, y:int :: {$urem(x,y)} (0<y ==> (0<=$urem(x,y) && $urem(x,y)<y)) && (y<0 ==> (y<$urem(x,y) && $urem(x,y)<=0)));");
-  //End monty's test
-
-  D("function $and(p1:int, p2:int) returns (int);");
-  D("axiom $and(0,0) == 0;");
-  D("axiom $and(0,1) == 0;");
-  D("axiom $and(1,0) == 0;");
-  D("axiom $and(1,1) == 1;");
-  D("function $or(p1:int, p2:int) returns (int);");
-  D("axiom $or(0,0) == 0;");
-  D("axiom $or(0,1) == 1;");
-  D("axiom $or(1,0) == 1;");
-  D("axiom $or(1,1) == 1;");
-  D("function $xor(p1:int, p2:int) returns (int);");
-  D("axiom $xor(0,0) == 0;");
-  D("axiom $xor(0,1) == 1;");
-  D("axiom $xor(1,0) == 1;");
-  D("axiom $xor(1,1) == 0;");
-  D("function $lshr(p1:int, p2:int) returns (int);");
-  D("function $ashr(p1:int, p2:int) returns (int);");
-  D("function $shl(p1:int, p2:int) returns (int);");
-  D("function {:inline} $ult(p1:int, p2:int) returns (bool) {p1 < p2}");
-  D("function {:inline} $ugt(p1:int, p2:int) returns (bool) {p1 > p2}");
-  D("function {:inline} $ule(p1:int, p2:int) returns (bool) {p1 <= p2}");
-  D("function {:inline} $uge(p1:int, p2:int) returns (bool) {p1 >= p2}");
-  D("function {:inline} $slt(p1:int, p2:int) returns (bool) {p1 < p2}");
-  D("function {:inline} $sgt(p1:int, p2:int) returns (bool) {p1 > p2}");
-  D("function {:inline} $sle(p1:int, p2:int) returns (bool) {p1 <= p2}");
-  D("function {:inline} $sge(p1:int, p2:int) returns (bool) {p1 >= p2}");
-=======
 #ifdef BITVECTOR
   D("function {:bvbuiltin \"bvneg\"} $neg.i64(p1:i64) returns (i64);");
   D("function {:bvbuiltin \"bvadd\"} $add.i64(p1:i64, p2:i64) returns (i64);");
@@ -440,7 +391,6 @@
   D("function {:inline} $sext.i16.i32(p: i16) returns (i32) {p}");
   D("function {:inline} $sext.i32.i64(p: i32) returns (i64) {p}");
 
->>>>>>> 3b5dc705
   D("function $nand(p1:int, p2:int) returns (int);");
   D("function {:inline} $max(p1:int, p2:int) returns (int) {if p1 > p2 then p1 else p2}");
   D("function {:inline} $min(p1:int, p2:int) returns (int) {if p1 > p2 then p2 else p1}");
