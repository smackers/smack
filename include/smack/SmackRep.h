--- conflicted
+++ resolved
@@ -174,11 +174,6 @@
   const Expr* mem(const llvm::Value* v);
   const Expr* mem(unsigned region, const Expr* addr);  
 
-<<<<<<< HEAD
-=======
-  string id(const llvm::Value* v);
-  const Expr* undef(llvm::Type* t = 0);
->>>>>>> f83510e9
   const Expr* lit(const llvm::Value* v);
   const Expr* lit(unsigned v);
   const Expr* ptrArith(const llvm::Value* p, vector<llvm::Value*> ps,
