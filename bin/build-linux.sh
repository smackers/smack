--- conflicted
+++ resolved
@@ -162,11 +162,7 @@
 mkdir -p ${BOOGIE_DIR}
 
 # Get Boogie
-<<<<<<< HEAD
-hg clone -r fb23488ef2fa https://hg.codeplex.com/boogie ${BOOGIE_DIR}
-=======
 hg clone -r f801862ae9ca https://hg.codeplex.com/boogie ${BOOGIE_DIR}
->>>>>>> 1261b125
 
 # Build Boogie
 cd ${BOOGIE_DIR}/Source
@@ -192,11 +188,7 @@
 # Get Corral
 git clone https://git01.codeplex.com/corral ${CORRAL_DIR}
 cd ${CORRAL_DIR}
-<<<<<<< HEAD
-git checkout 708ce7e5e2ec
-=======
 git checkout 05dc786b8a92
->>>>>>> 1261b125
 
 # Build Corral
 cd ${CORRAL_DIR}/references
