#!/usr/bin/env python
#
# This file is distributed under the MIT License. See LICENSE for details.
#

import argparse
import io
import json
import os
import platform
import re
import shutil
import signal
import subprocess
import sys
import tempfile
from threading import Timer
from toSVCOMPformat import *
from token_replace import *

VERSION = '1.5.1'
temporary_files = []

def frontends():
  """A dictionary of front-ends per file extension."""
  return {
    'c': clang_frontend,
    'i': clang_frontend,
    'cc': clang_frontend,
    'cpp': clang_frontend,
    'json': json_compilation_database_frontend,
    'svcomp': svcomp_frontend,
    'bc': empty_frontend,
    'll': empty_frontend,
  }

def results():
  """A dictionary of the result output messages."""
  return {
    'verified': 'SMACK found no errors.',
    'error': 'SMACK found an error.',
    'timeout': 'SMACK timed out.',
    'unknown': 'SMACK result is unknown.'
  }

def inlined_procedures():
  return [
    '$alloc',
    '$free',
    '$memset',
    '$memcpy',
    '__VERIFIER_'
  ]

def validate_input_file(file):
  """Check whether the given input file is valid, returning a reason if not."""

  file_extension = os.path.splitext(file)[1][1:]
  if not os.path.isfile(file):
    return ("Cannot find file %s." % file)

  elif not file_extension in frontends():
    return ("Unexpected source file extension '%s'." % file_extension)

  else:
    return None

def arguments():
  """Parse command-line arguments"""

  parser = argparse.ArgumentParser()

  parser.add_argument('input_file', metavar='input-file',
    type = lambda x: (lambda r: x if r is None else parser.error(r))(validate_input_file(x)),
    help = 'source file to be translated/verified')

  parser.add_argument('--version', action='version',
    version='SMACK version ' + VERSION)

  noise_group = parser.add_mutually_exclusive_group()

  noise_group.add_argument('-q', '--quiet', action='store_true', default=False,
    help='enable quiet output')

  noise_group.add_argument('-v', '--verbose', action='store_true', default=False,
    help='enable verbose output')

  noise_group.add_argument('-d', '--debug', action="store_true", default=False,
    help='enable debugging output')

  parser.add_argument('-t', '--no-verify', action="store_true", default=False,
    help='perform only translation, without verification.')

  parser.add_argument('-w', '--error-file', metavar='FILE', default=None,
    type=str, help='save error trace/witness to FILE')

  frontend_group = parser.add_argument_group('front-end options')

  frontend_group.add_argument('-x', '--language', metavar='LANG',
    choices=frontends().keys(), default=None,
    help='Treat input files as having type LANG.')

  frontend_group.add_argument('-bc', '--bc-file', metavar='FILE', default=None,
    type=str, help='save (intermediate) bitcode to FILE')

  frontend_group.add_argument('--clang-options', metavar='OPTIONS', default='',
    help='additional compiler arguments (e.g., --clang-options="-w -g")')

  translate_group = parser.add_argument_group('translation options')

  translate_group.add_argument('-bpl', '--bpl-file', metavar='FILE', default=None,
    type=str, help='save (intermediate) Boogie code to FILE')

  translate_group.add_argument('--no-memory-splitting', action="store_true", default=False,
    help='disable region-based memory splitting')

  translate_group.add_argument('--mem-mod', choices=['no-reuse', 'no-reuse-impls', 'reuse'], default='no-reuse-impls',
    help='select memory model (no-reuse=never reallocate the same address, reuse=reallocate freed addresses) [default: %(default)s]')

  translate_group.add_argument('--pthread', action='store_true', default=False,
    help='enable support for pthread programs')

  translate_group.add_argument('--bit-precise', action="store_true", default=False,
    help='enable bit precision for non-pointer values')

  translate_group.add_argument('--bit-precise-pointers', action="store_true", default=False,
    help='enable bit precision for pointer values')

  translate_group.add_argument('--no-byte-access-inference', action="store_true", default=False,
    help='disable bit-precision-related optimizations with DSA')

  translate_group.add_argument('--entry-points', metavar='PROC', nargs='+',
    default='main', help='specify top-level procedures [default: %(default)s]')

  verifier_group = parser.add_argument_group('verifier options')

  verifier_group.add_argument('--verifier',
    choices=['boogie', 'corral', 'duality'], default='corral',
    help='back-end verification engine [default: %(default)s]')

  verifier_group.add_argument('--unroll', metavar='N', default='2', type=int,
    help='loop/recursion unroll bound [default: %(default)s]')

  verifier_group.add_argument('--loop-limit', metavar='N', default='1', type=int,
    help='upper bound on minimum loop iterations [default: %(default)s]')

  verifier_group.add_argument('--context-switches', metavar='k', default='2', type=int,
    help='switch thread contexts in Corral (only) up to k number of times')

  verifier_group.add_argument('--verifier-options', metavar='OPTIONS', default='',
    help='additional verifier arguments (e.g., --verifier-options="/trackAllVars /staticInlining")')

  verifier_group.add_argument('--time-limit', metavar='N', default='1200', type=int,
    help='verifier time limit, in seconds [default: %(default)s]')

  verifier_group.add_argument('--max-violations', metavar='N', default='1', type=int,
    help='maximum reported assertion violations [default: %(default)s]')

  verifier_group.add_argument('--smackd', action="store_true", default=False,
    help='generate JSON-format output for SMACKd')

  args = parser.parse_args()

  if not args.bc_file:
    args.bc_file = temporary_file('a', '.bc', args)

  if not args.bpl_file:
    args.bpl_file = 'a.bpl' if args.no_verify else temporary_file('a', '.bpl', args)

  # TODO are we (still) using this?
  # with open(args.input_file, 'r') as f:
  #   for line in f.readlines():
  #     m = re.match('.*SMACK-OPTIONS:[ ]+(.*)$', line)
  #     if m:
  #       return args = parser.parse_args(m.group(1).split() + sys.argv[1:])

  return args

def temporary_file(prefix, extension, args):
  f, name = tempfile.mkstemp(extension, prefix + '-', os.getcwd(), True)
  os.close(f)
  temporary_files.append(name)
  return name

def timeout_killer(proc, timed_out):
  if not timed_out[0]:
    timed_out[0] = True
    os.killpg(os.getpgid(proc.pid), signal.SIGKILL)

def try_command(cmd, cwd=None):
  output = ""
  proc = None
  timer = None
  try:
    proc = subprocess.Popen(cmd, cwd=cwd, preexec_fn=os.setsid, stdout=subprocess.PIPE, stderr=subprocess.STDOUT)
    timed_out = [False]
    timer = Timer(args.time_limit, timeout_killer, [proc, timed_out])
    timer.start()

    if args.verbose or args.debug:
      output = ""
      print "Running %s" % " ".join(cmd)
      while proc.poll() is None:
        line = proc.stdout.readline()
        if line:
          sys.stdout.write(line)
          output += line
        else:
          break

    output += proc.communicate()[0]
    timer.cancel()
    rc = proc.returncode
    proc = None
    if timed_out[0]:
      return output + ("\n%s timed out." % cmd[0])
    elif rc:
      raise RuntimeError("%s returned non-zero." % cmd[0])
    else:
      return output

  except (RuntimeError, OSError) as err:
    if output:
      print >> sys.stderr, output
    sys.exit("Error invoking command:\n%s\n%s" % (" ".join(cmd), err))

  finally:
    if timer: timer.cancel()
    if proc: os.killpg(os.getpgid(proc.pid), signal.SIGKILL)

def frontend(args):
  """Generate the LLVM bitcode file."""
  lang = args.language if args.language else os.path.splitext(args.input_file)[1][1:]
  return frontends()[lang](args)

def empty_frontend(args):
  """Generate the LLVM bitcode file by copying the input file."""
  shutil.copy(args.input_file, args.bc_file)

def smack_root():
  return os.path.dirname(os.path.dirname(os.path.abspath(sys.argv[0])))

def smack_headers():
  return os.path.join(smack_root(), 'share', 'smack', 'include')

def smack_lib():
  return os.path.join(smack_root(), 'share', 'smack', 'lib', 'smack.c')

def default_clang_compile_command(args):
  cmd = ['clang', '-c', '-emit-llvm', '-O0', '-g', '-gcolumn-info']
  cmd += args.clang_options.split()
  cmd += ['-I' + smack_headers(), '-include' + 'smack.h']
  cmd += ['-DMEMORY_MODEL_' + args.mem_mod.upper().replace('-','_')]
  return cmd

def clang_frontend(args):
  """Generate an LLVM bitcode file from C-language source(s)."""

  compile_command = default_clang_compile_command(args)
  smack_bc = temporary_file('smack', '.bc', args)
<<<<<<< HEAD
  if args.pthread:
    pthread_lib = os.path.join(smack_root, 'share', 'smack', 'lib', 'pthread.c')
    pthread_bc = temporary_file('pthread', '.bc', args)
    spinlock_lib = os.path.join(smack_root, 'share', 'smack', 'lib', 'spinlock.c')
    spinlock_bc = temporary_file('spinlock', '.bc', args)
=======
  try_command(compile_command + [smack_lib(), '-o', smack_bc])
  try_command(compile_command + [args.input_file, '-o', args.bc_file])
  try_command(['llvm-link', args.bc_file, smack_bc, '-o', args.bc_file])
>>>>>>> 4ce500ab

def json_compilation_database_frontend(args):
  """Generate an LLVM bitcode file from a JSON compilation database."""

<<<<<<< HEAD
  try_command(compile_command + [smack_lib, '-o', smack_bc])
  try_command(compile_command + [args.input_file, '-o', args.bc_file])
  link_targets = [args.bc_file, smack_bc]
  if args.pthread:
    try_command(compile_command + [pthread_lib, '-o', pthread_bc])
    try_command(compile_command + [spinlock_lib, '-o', spinlock_bc])
    link_targets = [pthread_bc, spinlock_bc] + link_targets
  try_command(link_command + link_targets + ['-o', args.bc_file])
=======
  output_flags = re.compile(r"-o ([^ ]*)[.]o\b")
  optimization_flags = re.compile(r"-O[1-9]\b")
  smack_bc = temporary_file('smack', '.bc', args)

  try_command(default_clang_compile_command(args) + [smack_lib(), '-o', smack_bc])

  with open(args.input_file) as f:
    for cc in json.load(f):
      if 'objects' in cc:
        # TODO what to do when there are multiple linkings?
        bit_codes = map(lambda f: re.sub('[.]o$','.bc',f), cc['objects'])
        try_command(['llvm-link', '-o', args.bc_file] + bit_codes + [smack_bc])

      else:
        out_file = output_flags.findall(cc['command'])[0] + '.bc'
        command = cc['command']
        command = output_flags.sub(r"-o \1.bc", command)
        command = optimization_flags.sub("-O0", command)
        command = command + " -emit-llvm"
        try_command(command.split(),cc['directory'])
>>>>>>> 4ce500ab

def svcomp_frontend(args):
  """Generate an LLVM bitcode file from SVCOMP-style C-language source(s)."""

  name = os.path.splitext(os.path.basename(args.input_file))[0]

  args.clang_options += " -DCUSTOM_VERIFIER_ASSERT"

  if os.path.splitext(args.input_file)[1] == ".i":
    # Ensure clang runs the preprocessor, even with .i extension.
    args.clang_options += " -x c"

  if args.error_file:
    clean = temporary_file(name, '.clean.c', args)
    tokenized = temporary_file(name, '.tokenized.c', args)

    with open(args.input_file, "r") as f:
      cleanup = f.read()
    cleanup = re.sub(r'#line .*|# \d+.*|#pragma .*', '', cleanup)
    cleanup = beforeTokenReplace(cleanup)
    with open(clean, 'w') as f:
      f.write(cleanup)

    output = try_command(['tokenizer', clean])
    with open(tokenized, 'w') as f:
      f.write(afterTokenReplace(output))

    args.input_file = tokenized

  clang_frontend(args)

def llvm_to_bpl(args):
  """Translate the LLVM bitcode file to a Boogie source file."""

  cmd = ['smack', args.bc_file, '-bpl', args.bpl_file]
  cmd += ['-source-loc-syms']
  if args.debug: cmd += ['-debug']
  if "impls" in args.mem_mod:cmd += ['-mem-mod-impls']
  if args.bit_precise: cmd += ['-bit-precise']
  if args.bit_precise_pointers: cmd += ['-bit-precise-pointers']
  if args.no_byte_access_inference: cmd += ['-no-byte-access-inference']
  if args.no_memory_splitting: cmd += ['-no-memory-splitting']
  try_command(cmd)

def procedure_annotation(name, args):
  if name in args.entry_points:
    return "{:entrypoint}"
  elif re.match("|".join(inlined_procedures()).replace("$","\$"), name):
    return "{:inline 1}"
  elif args.verifier == 'boogie' and args.unroll:
    return ("{:inline %s}" % args.unroll)
  else:
    return ""

def annotate_bpl(args):
  """Annotate the Boogie source file with additional metadata."""

  proc_decl = re.compile('procedure\s+([^\s(]*)\s*\(')

  with open(args.bpl_file, 'r+') as f:
    bpl = "// generated by SMACK version %s for %s\n" % (VERSION, args.verifier)
    bpl += "// via %s\n\n" % " ".join(sys.argv)
    bpl += proc_decl.sub(lambda m: ("procedure %s %s(" % (procedure_annotation(m.group(1), args), m.group(1))), f.read())
    f.seek(0)
    f.truncate()
    f.write(bpl)

def verification_result(verifier_output):
  if re.search(r'[1-9]\d* time out|Z3 ran out of resources|timed out', verifier_output):
    return 'timeout'
  elif re.search(r'[1-9]\d* verified, 0 errors?|no bugs', verifier_output):
    return 'verified'
  elif re.search(r'0 verified, [1-9]\d* errors?|can fail', verifier_output):
    return 'error'
  else:
    return 'unknown'

def verify_bpl(args):
  """Verify the Boogie source file with a back-end verifier."""

  if args.verifier == 'boogie':
    command = ["boogie"]
    command += [args.bpl_file]
    command += ["/nologo"]
    command += ["/timeLimit:%s" % args.time_limit]
    command += ["/errorLimit:%s" % args.max_violations]
    command += ["/loopUnroll:%d" % args.unroll]

  elif args.verifier == 'corral':
    command = ["corral"]
    command += [args.bpl_file]
    command += ["/tryCTrace", "/noTraceOnDisk", "/printDataValues:1", "/k:1"]
    command += ["/useProverEvaluate", "/newStratifiedInlining"]
    command += ["/timeLimit:%s" % args.time_limit]
    command += ["/cex:%s" % args.max_violations]
    command += ["/maxStaticLoopBound:%d" % args.loop_limit]
    command += ["/recursionBound:%d" % args.unroll]
    if args.context_switches:
      command += ["/k:%d" % args.context_switches]

  else:
    # Duality!
    command = ["corral", args.bpl_file]
    command += ["/tryCTrace", "/useDuality", "/recursionBound:10000", "/k:1"]

  if args.bit_precise:
    x = "bopt:" if args.verifier != 'boogie' else ""
    command += ["/%sproverOpt:OPTIMIZE_FOR_BV=true" % x]
    command += ["/%sz3opt:smt.relevancy=0" % x]
    command += ["/%sz3opt:smt.bv.enable_int2bv=true" % x]
    command += ["/%sboolControlVC" % x]

  if args.verifier_options:
    command += args.verifier_options.split()

  verifier_output = try_command(command)
  result = verification_result(verifier_output)

  if args.smackd:
    print smackdOutput(verifier_output)

  else:
    print results()[result]
    if result == 'error':
      if args.language == 'svcomp':
        error = smackJsonToXmlGraph(smackdOutput(verifier_output))
      else:
        error = error_trace(verifier_output, args)

      if args.error_file:
        with open(args.error_file, 'w') as f:
          f.write(error)

      if not args.quiet:
        print error

def error_step(step):
  FILENAME = '[\w#$~%.\/-]*'
  step = re.match("(\s*)(%s)\((\d+),\d+\): (.*)" % FILENAME, step)
  if step:
    if re.match('.*[.]bpl$', step.group(2)):
      line_no = int(step.group(3))
      message = step.group(4)
      if re.match('.*\$bb\d+.*', message):
        message = ""
      with open(step.group(2)) as f:
        for line in f.read().splitlines(True)[line_no:line_no+10]:
          src = re.match(".*{:sourceloc \"(%s)\", (\d+), (\d+)}" % FILENAME, line)
          if src:
            return "%s%s(%s,%s): %s" % (step.group(1), src.group(1), src.group(2), src.group(3), message)
    else:
      return step.group(0)
  else:
    return None

def error_trace(verifier_output, args):
  trace = ""
  for line in verifier_output.splitlines(True):
    step = error_step(line)
    if step:
      m = re.match('(.*): [Ee]rror [A-Z0-9]+: (.*)', step)
      if m:
        trace += "%s: %s\nExecution trace:\n" % (m.group(1), m.group(2))
      else:
        trace += ('' if step[0] == ' ' else '    ') + step + "\n"

  return trace

def smackdOutput(corralOutput):
  FILENAME = '[\w#$~%.\/-]+'

  passedMatch = re.search('Program has no bugs', corralOutput)
  if passedMatch:
    json_data = {
      'verifier': 'corral',
      'passed?': True
    }

  else:
    traces = []
    for traceLine in corralOutput.splitlines(True):
      traceMatch = re.match('(' + FILENAME + ')\((\d+),(\d+)\): Trace: Thread=(\d+)  (\((.*)\))?$', traceLine)
      traceAssumeMatch = re.match('(' + FILENAME + ')\((\d+),(\d+)\): Trace: Thread=(\d+)  (\((\W*\w+\W*=\W*\w+\W*)\))$', traceLine)
      errorMatch = re.match('(' + FILENAME + ')\((\d+),(\d+)\): (error .*)$', traceLine)
      if traceMatch:
        filename = str(traceMatch.group(1))
        lineno = int(traceMatch.group(2))
        colno = int(traceMatch.group(3))
        threadid = int(traceMatch.group(4))
        desc = str(traceMatch.group(6))
        assm = ''
        if traceAssumeMatch:
          assm = str(traceAssumeMatch.group(6))
        trace = { 'threadid': threadid,
                  'file': filename,
                  'line': lineno,
                  'column': colno,
                  'description': '' if desc == 'None' else desc,
                  'assumption': assm }
        traces.append(trace)
      elif errorMatch:
        filename = str(errorMatch.group(1))
        lineno = int(errorMatch.group(2))
        colno = int(errorMatch.group(3))
        desc = str(errorMatch.group(4))
        failsAt = { 'file': filename, 'line': lineno, 'column': colno, 'description': desc }

    json_data = {
      'verifier': 'corral',
      'passed?': False,
      'failsAt': failsAt,
      'threadCount': 1,
      'traces': traces
    }
  json_string = json.dumps(json_data)
  return json_string

if __name__ == '__main__':
  try:
    args = arguments()

    if not args.quiet:
      print "SMACK program verifier version %s" % VERSION

    frontend(args)
    llvm_to_bpl(args)
    annotate_bpl(args)

    if args.no_verify:
      if not args.quiet:
        print "SMACK generated %s" % args.bpl_file
    else:
      verify_bpl(args)

  except KeyboardInterrupt:
    if not args.quiet:
      print >> sys.stderr, "SMACK aborted by keyboard interrupt."

  finally:
    for f in temporary_files:
      if os.path.isfile(f):
        os.unlink(f)<|MERGE_RESOLUTION|>--- conflicted
+++ resolved
@@ -258,43 +258,44 @@
 
   compile_command = default_clang_compile_command(args)
   smack_bc = temporary_file('smack', '.bc', args)
-<<<<<<< HEAD
+  try_command(compile_command + [smack_lib(), '-o', smack_bc])
+  try_command(compile_command + [args.input_file, '-o', args.bc_file])
+  link_targets = [args.bc_file, smack_bc]
   if args.pthread:
     pthread_lib = os.path.join(smack_root, 'share', 'smack', 'lib', 'pthread.c')
     pthread_bc = temporary_file('pthread', '.bc', args)
     spinlock_lib = os.path.join(smack_root, 'share', 'smack', 'lib', 'spinlock.c')
     spinlock_bc = temporary_file('spinlock', '.bc', args)
-=======
-  try_command(compile_command + [smack_lib(), '-o', smack_bc])
-  try_command(compile_command + [args.input_file, '-o', args.bc_file])
-  try_command(['llvm-link', args.bc_file, smack_bc, '-o', args.bc_file])
->>>>>>> 4ce500ab
-
-def json_compilation_database_frontend(args):
-  """Generate an LLVM bitcode file from a JSON compilation database."""
-
-<<<<<<< HEAD
-  try_command(compile_command + [smack_lib, '-o', smack_bc])
-  try_command(compile_command + [args.input_file, '-o', args.bc_file])
-  link_targets = [args.bc_file, smack_bc]
-  if args.pthread:
     try_command(compile_command + [pthread_lib, '-o', pthread_bc])
     try_command(compile_command + [spinlock_lib, '-o', spinlock_bc])
     link_targets = [pthread_bc, spinlock_bc] + link_targets
-  try_command(link_command + link_targets + ['-o', args.bc_file])
-=======
+  try_command('llvm-link' + link_targets + ['-o', args.bc_file])
+
+def json_compilation_database_frontend(args):
+  """Generate an LLVM bitcode file from a JSON compilation database."""
+
   output_flags = re.compile(r"-o ([^ ]*)[.]o\b")
   optimization_flags = re.compile(r"-O[1-9]\b")
   smack_bc = temporary_file('smack', '.bc', args)
 
   try_command(default_clang_compile_command(args) + [smack_lib(), '-o', smack_bc])
+  smack_lib_bcs = [smack_bc]
+
+  if args.pthread:
+    pthread_lib = os.path.join(smack_root, 'share', 'smack', 'lib', 'pthread.c')
+    pthread_bc = temporary_file('pthread', '.bc', args)
+    spinlock_lib = os.path.join(smack_root, 'share', 'smack', 'lib', 'spinlock.c')
+    spinlock_bc = temporary_file('spinlock', '.bc', args)
+    try_command(default_clang_compile_command(args) + [pthread_lib, '-o', pthread_bc])
+    try_command(default_clang_compile_command(args) + [spinlock_lib, '-o', spinlock_bc])
+    smack_lib_bcs += [pthread_bc, spinlock_bc]
 
   with open(args.input_file) as f:
     for cc in json.load(f):
       if 'objects' in cc:
         # TODO what to do when there are multiple linkings?
         bit_codes = map(lambda f: re.sub('[.]o$','.bc',f), cc['objects'])
-        try_command(['llvm-link', '-o', args.bc_file] + bit_codes + [smack_bc])
+        try_command(['llvm-link', '-o', args.bc_file] + bit_codes + smack_lib_bcs)
 
       else:
         out_file = output_flags.findall(cc['command'])[0] + '.bc'
@@ -303,7 +304,6 @@
         command = optimization_flags.sub("-O0", command)
         command = command + " -emit-llvm"
         try_command(command.split(),cc['directory'])
->>>>>>> 4ce500ab
 
 def svcomp_frontend(args):
   """Generate an LLVM bitcode file from SVCOMP-style C-language source(s)."""
