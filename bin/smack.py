#!/usr/bin/env python
#
# This file is distributed under the MIT License. See LICENSE for details.
#

import argparse
import io
import json
import os
import platform
import re
import shutil
import signal
import subprocess
import sys
import tempfile
from threading import Timer
from toSVCOMPformat import *
from token_replace import *

VERSION = '1.5.1'
temporary_files = []

def rewriteIExtensionToC(args):
  """ For svcomp mode, if file extension ends in .i, we need to make a copy as
a .c file.  If we don't, clang treats the file as if preprocessing has already 
occurred (and so doesn't run preprocessor)"""
  #TODO check if there is a clang switch that causes clang to run preprocessor
  #     even if file extension is .i
  fileName = os.path.splitext(os.path.basename(args.input_file))[0]
  newFileName = os.path.join(args.bcFolder, fileName) + '.original.c'
  shutil.copyfile(args.input_file, newFileName)
  return newFileName

def replacer(args):
  inputFileName = args.input_file
  errorWitnessFileName = args.error_witness
  outputFileName = args.bpl_file

  fileName, fileExtension = os.path.splitext(os.path.basename(inputFileName))
  with open(inputFileName, "r") as inputFile:
    inputStr = inputFile.read()

  """ If error witness flag is enabled, do tokenizing """
  """ First get rid of these patterns which cause errors """
  inputStr = re.sub(r'#line .*', '', inputStr)
  inputStr = re.sub(r'# \d+.*', '', inputStr)
  inputStr = re.sub(r'#pragma .*','',inputStr)
  inputStr = beforeTokenReplace(inputStr)
  """ Save valid tokens a tmp file in the folder containing bc files """
  """ since tokenizer binary only accepts file as argument """
  beforeTokenizedName = os.path.join(args.bcFolder, fileName) + '.tmp'
  with open(beforeTokenizedName, 'w') as replacedFile:
    replacedFile.write(inputStr)
  tokenizedName = os.path.join(args.bcFolder, fileName) + '.tokenized.c'
  cmd = ['tokenizer', beforeTokenizedName]

  try:
    with open(tokenizedName, 'w') as tokenizedFile:
      proc = subprocess.Popen(cmd, preexec_fn=os.setsid, stdout=subprocess.PIPE, stderr=subprocess.STDOUT)
      output = proc.communicate()[0]
      output = afterTokenReplace(output)
      tokenizedFile.write(output)
      rc = proc.returncode
      proc = None
    if rc:
      raise RuntimeError("%s returned non-zero." % cmd[0])
  except (RuntimeError, OSError) as err:
    if output:
      print >> sys.stderr, output
    sys.exit("Error invoking command:\n%s\n%s" % (" ".join(cmd), err))
  finally:
    if proc: os.killpg(os.getpgid(proc.pid), signal.SIGKILL)

  temporary_files.append(beforeTokenizedName)
  args.input_file = tokenizedName
  return args

def frontends():
  """A dictionary of front-ends per file extension."""
  return {
    '.i': clang_frontend,
    '.c': clang_frontend,
    '.cc': clang_frontend,
    '.cpp': clang_frontend,
    '.bc': empty_frontend,
    '.ll': empty_frontend,
  }

def results():
  """A dictionary of the result output messages."""
  return {
    'verified': 'SMACK found no errors.',
    'error': 'SMACK found an error.',
    'timeout': 'SMACK timed out.',
    'unknown': 'SMACK result is unknown.'
  }

def validate_input_file(file):
  """Check whether the given input file is valid, returning a reason if not."""

  file_extension = os.path.splitext(file)[1]
  if not os.path.isfile(file):
    return ("Cannot find file %s." % file)

  elif not file_extension in frontends():
    return ("Unexpected source file extension '%s'." % file_extension)

  else:
    return None

def arguments():
  """Parse command-line arguments"""

  parser = argparse.ArgumentParser()

  parser.add_argument('input_file', metavar='input-file',
    type = lambda x: (lambda r: x if r is None else parser.error(r))(validate_input_file(x)),
    help = 'source file to be translated/verified')

  parser.add_argument('--version', action='version',
    version='SMACK version ' + VERSION)

  noise_group = parser.add_mutually_exclusive_group()

  noise_group.add_argument('-q', '--quiet', action='store_true', default=False,
    help='enable quiet output')

  noise_group.add_argument('-v', '--verbose', action='store_true', default=False,
    help='enable verbose output')

  noise_group.add_argument('-d', '--debug', action="store_true", default=False,
    help='enable debugging output')

  parser.add_argument('-tx', '--no-verify', action="store_true", default=False,
    help='perform only translation, without verification.')

  parser.add_argument('-tr', '--trace-file', metavar='FILE', default=None,
    type=str, help='save error trace to FILE')

  frontend_group = parser.add_argument_group('front-end options')

  frontend_group.add_argument('-bc', '--bc-file', metavar='FILE', default=None,
    type=str, help='save (intermediate) bitcode to FILE')

  frontend_group.add_argument('--clang-options', metavar='OPTIONS', default='',
    help='additional compiler arguments (e.g., --clang-options="-w -g")')

  translate_group = parser.add_argument_group('translation options')

  translate_group.add_argument('-bpl', '--bpl-file', metavar='FILE', default=None,
    type=str, help='save (intermediate) Boogie code to FILE')

  translate_group.add_argument('--mem-mod', choices=['no-reuse', 'no-reuse-impls', 'reuse'], default='no-reuse-impls',
    help='select memory model (no-reuse=never reallocate the same address, reuse=reallocate freed addresses) [default: %(default)s]')

  translate_group.add_argument('--bit-precise', action="store_true", default=False,
    help='enable bit precision for non-pointer values')

  translate_group.add_argument('--bit-precise-pointers', action="store_true", default=False,
    help='enable bit precision for pointer values')

  translate_group.add_argument('--no-byte-access-inference', action="store_true", default=False,
    help='disable bit-precision-related optimizations with DSA')

  translate_group.add_argument('--entry-points', metavar='PROC', nargs='+',
    default='main', help='specify top-level procedures [default: %(default)s]')

  verifier_group = parser.add_argument_group('verifier options')

  verifier_group.add_argument('--verifier',
    choices=['boogie', 'corral', 'duality'], default='corral',
    help='back-end verification engine [default: %(default)s]')

  verifier_group.add_argument('--unroll', metavar='N', default='2', type=int,
    help='loop/recursion unroll bound [default: %(default)s]')

  verifier_group.add_argument('--loop-limit', metavar='N', default='1', type=int,
    help='upper bound on minimum loop iterations [default: %(default)s]')

  verifier_group.add_argument('--verifier-options', metavar='OPTIONS', default='',
    help='additional verifier arguments (e.g., --verifier-options="/trackAllVars /staticInlining")')

  verifier_group.add_argument('--time-limit', metavar='N', default='1200', type=int,
    help='verifier time limit, in seconds [default: %(default)s]')

  verifier_group.add_argument('--max-violations', metavar='N', default='1', type=int,
    help='maximum reported assertion violations [default: %(default)s]')

  verifier_group.add_argument('--smackd', action="store_true", default=False,
    help='generate JSON-format output for SMACKd')

  svcomp_group = parser.add_argument_group('svcomp options')

  svcomp_group.add_argument('--svcomp', action="store_true", default=False,
    help='enter svcomp mode')

  svcomp_group.add_argument('--syntax-check', action="store_true", default=False,
    help='do syntax check on generated boogie file only')

  svcomp_group.add_argument('--error-witness', metavar='FILE', default=None, type=str, 
    help='save error witness to FILE')

  args = parser.parse_args()

  if not args.bc_file:
    args.bc_file = temporary_file('a', '.bc', args)
    
  if not args.bpl_file:
    args.bpl_file = 'a.bpl' if args.no_verify else temporary_file('a', '.bpl', args)

  # TODO are we (still) using this?
  # with open(args.input_file, 'r') as f:
  #   for line in f.readlines():
  #     m = re.match('.*SMACK-OPTIONS:[ ]+(.*)$', line)
  #     if m:
  #       return args = parser.parse_args(m.group(1).split() + sys.argv[1:])

  if args.svcomp:
    args.bcFolder = os.path.relpath(os.path.abspath(os.path.dirname(args.bc_file)))
    args.bplFolder = os.path.relpath(os.path.abspath(os.path.dirname(args.bpl_file)))
    if args.error_witness:
      args.errorWitnessFolder = os.path.relpath(os.path.abspath(os.path.dirname(args.error_witness)))
    if os.path.splitext(args.input_file)[1] == ".i":
      args.input_file = rewriteIExtensionToC(args)
    if args.error_witness:
      args = replacer(args)

  return args

def temporary_file(prefix, extension, args):
  f, name = tempfile.mkstemp(extension, prefix + '-', os.getcwd(), True)
  os.close(f)
  temporary_files.append(name)
  return name

def timeout_killer(proc, timed_out):
  if not timed_out[0]:
    timed_out[0] = True
    os.killpg(os.getpgid(proc.pid), signal.SIGKILL)

def try_command(cmd):
  output = ""
  proc = None
  timer = None
  try:
    proc = subprocess.Popen(cmd, preexec_fn=os.setsid, stdout=subprocess.PIPE, stderr=subprocess.STDOUT)
    timed_out = [False]
    timer = Timer(args.time_limit, timeout_killer, [proc, timed_out])
    timer.start()

    if args.verbose or args.debug:
      output = ""
      print "Running %s" % " ".join(cmd)
      while proc.poll() is None:
        line = proc.stdout.readline()
        if line:
          sys.stdout.write(line)
          output += line
        else:
          break

    output += proc.communicate()[0]
    timer.cancel()
    rc = proc.returncode
    proc = None
    if timed_out[0]:
      return output + ("\n%s timed out." % cmd[0])
    elif rc:
      raise RuntimeError("%s returned non-zero." % cmd[0])
    else:
      return output

  except (RuntimeError, OSError) as err:
    if output:
      print >> sys.stderr, output
    sys.exit("Error invoking command:\n%s\n%s" % (" ".join(cmd), err))

  finally:
    if timer: timer.cancel()
    if proc: os.killpg(os.getpgid(proc.pid), signal.SIGKILL)

def frontend(args):
  """Generate the LLVM bitcode file."""
  return frontends()[os.path.splitext(args.input_file)[1]](args)

def empty_frontend(args):
  """Generate the LLVM bitcode file by copying the input file."""
  shutil.copy(args.input_file, args.bc_file)

def clang_frontend(args):
  """Generate an LLVM bitcode file from C-language source(s)."""

  smack_root = os.path.dirname(os.path.dirname(os.path.abspath(sys.argv[0])))
  smack_headers = os.path.join(smack_root, 'share', 'smack', 'include')
  smack_lib = os.path.join(smack_root, 'share', 'smack', 'lib')
  smack_bc = temporary_file('smack', '.bc', args)
  smack_svcomp_bc = temporary_file('smack-svcomp', '.bc', args)

  compile_command = ['clang', '-c', '-emit-llvm', '-O0', '-g', '-gcolumn-info']
  compile_command += args.clang_options.split()
  compile_command += ['-I' + smack_headers, '-include' + ('smack-svcomp.h' if args.svcomp else 'smack.h')]
  compile_command += ['-DMEMORY_MODEL_' + args.mem_mod.upper().replace('-','_')]
  if args.svcomp:
    compile_command += ['-DSVCOMP']
  link_command = ['llvm-link']

  try_command(compile_command + [os.path.join(smack_lib, 'smack.c'), '-o', smack_bc])
  if args.svcomp:
    try_command(compile_command + [os.path.join(smack_lib, 'smack-svcomp.c'), '-o', smack_svcomp_bc])
  try_command(compile_command + [args.input_file, '-o', args.bc_file])
  try_command((lambda t, x, y, l1, l2: l1 + ([x, y] if t else [x,]) + l2) (args.svcomp, smack_bc, smack_svcomp_bc, link_command + [args.bc_file,], ['-o', args.bc_file]))

def llvm_to_bpl(args):
  """Translate the LLVM bitcode file to a Boogie source file."""

  cmd = ['smack', args.bc_file, '-bpl', args.bpl_file]
  cmd += ['-source-loc-syms']
  if args.debug: cmd += ['-debug']
  if "impls" in args.mem_mod:cmd += ['-mem-mod-impls']
  if args.bit_precise: cmd += ['-bit-precise']
  if args.bit_precise_pointers: cmd += ['-bit-precise-pointers']
  if args.no_byte_access_inference: cmd += ['-no-byte-access-inference']
  try_command(cmd)

def procedure_annotation(name, args):
  specials = re.compile('\$alloc|\$free|$static_init|\$init_funcs|__SMACK_.*|assert_|assume_|__VERIFIER_.*')

  if name in args.entry_points:
    return "{:entrypoint}"

  elif args.verifier == 'boogie' and specials.match(name):
    return "{:inline 1}"

  elif args.verifier == 'boogie' and args.unroll:
    return ("{:inline %s}" % args.unroll)

  else:
    return ""

def annotate_bpl(args):
  """Annotate the Boogie source file with additional metadata."""

  proc_decl = re.compile('procedure\s+([^\s(]*)\s*\(')

  with open(args.bpl_file, 'r+') as f:
    bpl = "// generated by SMACK version %s for %s\n" % (VERSION, args.verifier)
    bpl += "// via %s\n\n" % " ".join(sys.argv)
    bpl += proc_decl.sub(lambda m: ("procedure %s %s(" % (procedure_annotation(m.group(1), args), m.group(1))), f.read())
    f.seek(0)
    f.truncate()
    f.write(bpl)

def verification_result(verifier_output):
  if re.search(r'[1-9]\d* time out|Z3 ran out of resources|timed out', verifier_output):
    return 'timeout'
  elif re.search(r'[1-9]\d* verified, 0 errors?|no bugs', verifier_output):
    return 'verified'
  elif re.search(r'0 verified, [1-9]\d* errors?|can fail', verifier_output):
    return 'error'
  else:
    return 'unknown'

def verify_bpl(args):
  """Verify the Boogie source file with a back-end verifier."""

  if args.verifier == 'boogie':
    command = ["boogie"]
    command += [args.bpl_file]
    command += ["/nologo"]
    command += ["/timeLimit:%s" % args.time_limit]
    command += ["/errorLimit:%s" % args.max_violations]
    command += ["/loopUnroll:%d" % args.unroll]

  elif args.verifier == 'corral':
    command = ["corral"]
    command += [args.bpl_file]
    command += ["/tryCTrace", "/noTraceOnDisk", "/printDataValues:1"]
    command += ["/useProverEvaluate", "/newStratifiedInlining"]
    command += ["/timeLimit:%s" % args.time_limit]
    command += ["/cex:%s" % args.max_violations]
    command += ["/maxStaticLoopBound:%d" % args.loop_limit]
    command += ["/recursionBound:%d" % args.unroll]

  else:
    # Duality!
    command = ["corral", args.bpl_file]
    command += ["/tryCTrace", "/useDuality", "/recursionBound:10000"]

  if args.bit_precise:
    x = "bopt:" if args.verifier != 'boogie' else ""
    command += ["/%sproverOpt:OPTIMIZE_FOR_BV=true" % x]
    command += ["/%sz3opt:smt.relevancy=0" % x]
    command += ["/%sz3opt:smt.bv.enable_int2bv=true" % x]
    command += ["/%sboolControlVC" % x]

  if args.verifier_options:
    command += args.verifier_options.split()

  verifier_output = try_command(command)
  result = verification_result(verifier_output)

  if args.smackd:
    print smackdOutput(verifier_output)

  else:
<<<<<<< HEAD
    if args.smackd:
      print smackdOutput(verifier_output)
    else:
      print verifier_output

  if args.error_witness:
    witnessStr = smackJsonToXmlGraph(smackdOutput(verifier_output))
    with open(args.error_witness, 'w') as witnessFile:
      witnessFile.write(witnessStr)

def generateSourceErrorTrace(boogieOutput, bplFileName):
  FILENAME = '[\w#$~%.\/-]+'
  LABEL = '[\w$]+'

  bplFile = open(bplFileName)
  bpl = bplFile.read()
  bplFile.close()
=======
    print results()[result]
    if result == 'error':
      trace = error_trace(verifier_output, args)
      if args.trace_file:
        with open(args.trace_file, 'w') as f:
          f.write(trace)
      if not args.quiet:
        print trace

def error_step(step):
  FILENAME = '[\w#$~%.\/-]*'
  step = re.match("(\s*)(%s)\((\d+),\d+\): (.*)" % FILENAME, step)
  if step:
    if re.match('.*[.]bpl$', step.group(2)):
      line_no = int(step.group(3))
      message = step.group(4)
      if re.match('.*\$bb\d+.*', message):
        message = ""
      with open(step.group(2)) as f:
        for line in f.read().splitlines(True)[line_no:line_no+10]:
          src = re.match(".*{:sourceloc \"(%s)\", (\d+), (\d+)}" % FILENAME, line)
          if src:
            return "%s%s(%s,%s): %s" % (step.group(1), src.group(1), src.group(2), src.group(3), message)
    else:
      return step.group(0)
>>>>>>> b6af5d4a

  else:
    return None

def error_trace(verifier_output, args):
  trace = ""
  for line in verifier_output.splitlines(True):
    step = error_step(line)
    if step:
      m = re.match('(.*): [Ee]rror [A-Z0-9]+: (.*)', step)
      if m:
        trace += "%s: %s\nExecution trace:\n" % (m.group(1), m.group(2))
      else:
        trace += ('' if step[0] == ' ' else '    ') + step + "\n"

  return trace

def smackdOutput(corralOutput):
  FILENAME = '[\w#$~%.\/-]+'

  passedMatch = re.search('Program has no bugs', corralOutput)
  if passedMatch:
    json_data = {
      'verifier': 'corral',
      'passed?': True
    }

  else:
    traces = []
    for traceLine in corralOutput.splitlines(True):
      traceMatch = re.match('(' + FILENAME + ')\((\d+),(\d+)\): Trace: Thread=(\d+)  (\((.*)\))?$', traceLine)
      traceAssumeMatch = re.match('(' + FILENAME + ')\((\d+),(\d+)\): Trace: Thread=(\d+)  (\((\W*\w+\W*=\W*\w+\W*)\))$', traceLine)
      errorMatch = re.match('(' + FILENAME + ')\((\d+),(\d+)\): (error .*)$', traceLine)
      if traceMatch:
        filename = str(traceMatch.group(1))
        lineno = int(traceMatch.group(2))
        colno = int(traceMatch.group(3))
        threadid = int(traceMatch.group(4))
        desc = str(traceMatch.group(6))
        assm = ''
        if traceAssumeMatch:
          assm = str(traceAssumeMatch.group(6))
        trace = { 'threadid': threadid, 
                  'file': filename, 
                  'line': lineno, 
                  'column': colno, 
                  'description': '' if desc == 'None' else desc, 
                  'assumption': assm }
        traces.append(trace)
      elif errorMatch:
        filename = str(errorMatch.group(1))
        lineno = int(errorMatch.group(2))
        colno = int(errorMatch.group(3))
        desc = str(errorMatch.group(4))
        failsAt = { 'file': filename, 'line': lineno, 'column': colno, 'description': desc }

    json_data = {
      'verifier': 'corral',
      'passed?': False,
      'failsAt': failsAt,
      'threadCount': 1,
      'traces': traces
    }
  json_string = json.dumps(json_data)
  return json_string

if __name__ == '__main__':
  try:
    args = arguments()

    if not args.quiet:
      print "SMACK program verifier version %s" % VERSION

    frontend(args)
    llvm_to_bpl(args)
    annotate_bpl(args)

    if args.no_verify:
      if not args.quiet:
        print "SMACK generated %s" % args.bpl_file
    else:
      verify_bpl(args)

  except KeyboardInterrupt:
    if not args.quiet:
      print >> sys.stderr, "SMACK aborted by keyboard interrupt."

  finally:
    for f in temporary_files:
      if os.path.isfile(f):
        os.unlink(f)<|MERGE_RESOLUTION|>--- conflicted
+++ resolved
@@ -404,25 +404,6 @@
     print smackdOutput(verifier_output)
 
   else:
-<<<<<<< HEAD
-    if args.smackd:
-      print smackdOutput(verifier_output)
-    else:
-      print verifier_output
-
-  if args.error_witness:
-    witnessStr = smackJsonToXmlGraph(smackdOutput(verifier_output))
-    with open(args.error_witness, 'w') as witnessFile:
-      witnessFile.write(witnessStr)
-
-def generateSourceErrorTrace(boogieOutput, bplFileName):
-  FILENAME = '[\w#$~%.\/-]+'
-  LABEL = '[\w$]+'
-
-  bplFile = open(bplFileName)
-  bpl = bplFile.read()
-  bplFile.close()
-=======
     print results()[result]
     if result == 'error':
       trace = error_trace(verifier_output, args)
@@ -448,7 +429,12 @@
             return "%s%s(%s,%s): %s" % (step.group(1), src.group(1), src.group(2), src.group(3), message)
     else:
       return step.group(0)
->>>>>>> b6af5d4a
+      print smackdOutput(verifier_output)
+  if args.error_witness:
+    witnessStr = smackJsonToXmlGraph(smackdOutput(verifier_output))
+    with open(args.error_witness, 'w') as witnessFile:
+      witnessFile.write(witnessStr)
+
 
   else:
     return None
