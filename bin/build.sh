#!/bin/bash
################################################################################
#
# This file is distributed under the MIT License. See LICENSE for details.
#
################################################################################
#
# This script builds and installs SMACK, including the following dependencies:
# - Git
# - Python
# - CMake
# - LLVM
# - Clang
# - Mono
# - Z3
# - Boogie
# - Corral
# - Symbooglix
# - lockpwn
#
################################################################################

# Set these flags to control various installation options
INSTALL_DEPENDENCIES=1
INSTALL_MONO=0 # Mono is needed only for lockpwn and symbooglix
INSTALL_Z3=1
INSTALL_CVC4=1
INSTALL_BOOGIE=1
INSTALL_CORRAL=1
BUILD_SYMBOOGLIX=0
BUILD_LOCKPWN=0
BUILD_SMACK=1
TEST_SMACK=1
BUILD_LLVM=0 # LLVM is typically installed from packages (see below)

# Support for more programming languages
INSTALL_OBJECTIVEC=0
INSTALL_RUST=${INSTALL_RUST:-0}

# PATHS
SMACK_DIR="$( cd "$( dirname "${BASH_SOURCE[0]}" )" && cd .. && pwd )"
ROOT_DIR="$( cd "${SMACK_DIR}" && cd .. && pwd )"
DEPS_DIR="${ROOT_DIR}/smack-deps"
Z3_DIR="${DEPS_DIR}/z3"
CVC4_DIR="${DEPS_DIR}/cvc4"
BOOGIE_DIR="${DEPS_DIR}/boogie"
CORRAL_DIR="${DEPS_DIR}/corral"
SYMBOOGLIX_DIR="${DEPS_DIR}/symbooglix"
LOCKPWN_DIR="${DEPS_DIR}/lockpwn"
LLVM_DIR="${DEPS_DIR}/llvm"

source ${SMACK_DIR}/bin/versions

SMACKENV=${ROOT_DIR}/smack.environment
WGET="wget --no-verbose"

# Install prefix -- system default is used if left unspecified
INSTALL_PREFIX=
CONFIGURE_INSTALL_PREFIX=
CMAKE_INSTALL_PREFIX=

# Partial list of dependencies; the rest are added depending on the platform
<<<<<<< HEAD
DEPENDENCIES="git cmake python3-yaml python3-psutil unzip wget ninja-build apt-transport-https dotnet-sdk-3.1"
=======
DEPENDENCIES="git cmake python3-yaml python3-psutil unzip wget ninja-build libboost-all-dev"
>>>>>>> 0f86ebe8

shopt -s extglob

################################################################################
#
# A FEW HELPER FUNCTIONS
#
# Detecting OS distributions
#
# The format of the output is:
#   <plat>-<dist>-<ver>-<arch>
#   ^      ^      ^     ^
#   |      |      |     +----- architecture: x86_64, i86pc, etc.
#   |      |      +----------- version: 5.5, 4.7
#   |      +------------------ distribution: centos, rhel, nexentaos
#   +------------------------- platform: linux, sunos
#
################################################################################

# ================================================================
# Trim a string, remove internal spaces, convert to lower case.
# ================================================================
function get-platform-trim {
  local s=$(echo "$1" | tr -d '[ \t]' | tr 'A-Z' 'a-z')
  echo $s
}

# ================================================================
# Get the platform root name.
# ================================================================
function get-platform-root {
  if which uname >/dev/null 2>&1 ; then
    if uname -o >/dev/null 2>&1 ; then
      # Linux distro
      uname -o | tr 'A-Z' 'a-z'
    elif uname -s >/dev/null 2>&1 ; then
      # Solaris variant
      uname -s | tr 'A-Z' 'a-z'
    else
      echo "unknown"
    fi
  else
    echo "unknown"
  fi
}

# ================================================================
# Get the platform identifier.
# ================================================================
function get-platform {
  plat=$(get-platform-root)
  case "$plat" in
    "gnu/linux")
      d=$(get-platform-trim "$(lsb_release -i)" | awk -F: '{print $2;}')
      r=$(get-platform-trim "$(lsb_release -r)" | awk -F: '{print $2;}')
      m=$(get-platform-trim "$(uname -m)")
      if [[ "$d" == "redhatenterprise"* ]] ; then
        # Need a little help for Red Hat because
        # they don't make the minor version obvious.
        d="rhel_${d:16}"  # keep the tail (e.g., es or client)
        x=$(get-platform-trim "$(lsb_release -c)" | \
          awk -F: '{print $2;}' | \
          sed -e 's/[^0-9]//g')
        r="$r.$x"
      fi
      echo "linux-$d-$r-$m"
      ;;
    "cygwin")
      x=$(get-platform-trim "$(uname)")
      echo "linux-$x"
      ;;
    "sunos")
      d=$(get-platform-trim "$(uname -v)")
      r=$(get-platform-trim "$(uname -r)")
      m=$(get-platform-trim "$(uname -m)")
      echo "sunos-$d-$r-$m"
      ;;
    "unknown")
      echo "unk-unk-unk-unk"
      ;;
    *)
      echo "$plat-unk-unk-unk"
      ;;
  esac
}

# ================================================================
# Check if git repo is up to date.
# ================================================================
function upToDate {
  if [ ! -d "$1/.git" ] ; then
    return 1
  else
    cd $1
    hash=$(git rev-parse --short=10 HEAD)
    if [ "$TRAVIS" != "true" ] || [ $hash == $2 ] ; then
      return 0
    else
      return 1
    fi
  fi
}

function puts {
  echo -e "\033[35m*** SMACK BUILD: ${1} ***\033[0m"
}

################################################################################
#
# END HELPER FUNCTIONS
#
################################################################################

# Exit on error
set -e

distro=$(get-platform)
puts "Detected distribution: $distro"

# Set platform-dependent flags
case "$distro" in
linux-opensuse*)
  Z3_DOWNLOAD_LINK="https://github.com/Z3Prover/z3/releases/download/z3-${Z3_VERSION}/z3-${Z3_VERSION}-x64-debian-8.10.zip"
  DEPENDENCIES+=" llvm-clang llvm-devel gcc-c++ make"
  DEPENDENCIES+=" ncurses-devel"
  ;;

linux-@(ubuntu|neon)-16*)
  Z3_DOWNLOAD_LINK="https://github.com/Z3Prover/z3/releases/download/z3-${Z3_VERSION}/z3-${Z3_VERSION}-x64-ubuntu-16.04.zip"
  DEPENDENCIES+=" clang-${LLVM_SHORT_VERSION} llvm-${LLVM_SHORT_VERSION}-dev"
  ;;

linux-@(ubuntu|neon)-18*)
  Z3_DOWNLOAD_LINK="https://github.com/Z3Prover/z3/releases/download/z3-${Z3_VERSION}/z3-${Z3_VERSION}-x64-ubuntu-16.04.zip"
  DEPENDENCIES+=" clang-${LLVM_SHORT_VERSION} llvm-${LLVM_SHORT_VERSION}-dev"
  ;;

*)
  puts "Distribution ${distro} not supported. Manual installation required."
  exit 1
  ;;
esac

# Parse command line options
while [[ $# > 0 ]]
do
  case "$1" in
  --prefix)
    puts "Using install prefix $2"
    INSTALL_PREFIX="${2%/}"
    CONFIGURE_INSTALL_PREFIX="--prefix=$2"
    CMAKE_INSTALL_PREFIX="-DCMAKE_INSTALL_PREFIX=$2"
    echo export PATH=${INSTALL_PREFIX}/bin:$PATH >> ${SMACKENV}
    shift
    shift
    ;;

  *)
    puts "Unknown option: $1"
    exit 1
    ;;
  esac
done


if [ ${INSTALL_DEPENDENCIES} -eq 1 ] && [ "$TRAVIS" != "true" ] ; then
  puts "Installing required packages"

  case "$distro" in
  linux-opensuse*)
    sudo zypper --non-interactive install ${DEPENDENCIES}
    ;;

  linux-@(ubuntu|neon)-1[68]*)
    RELEASE_VERSION=$(get-platform-trim "$(lsb_release -r)" | awk -F: '{print $2;}')
    case "$RELEASE_VERSION" in
    16*)
      UBUNTU_CODENAME="xenial"
      ;;
    18*)
      UBUNTU_CODENAME="bionic"
      ;;
    *)
      puts "Release ${RELEASE_VERSION} for ${distro} not supported. Dependencies must be installed manually."
      exit 1
      ;;
    esac

    if [ ${INSTALL_OBJECTIVEC} -eq 1 ] ; then
      sudo apt-get install -y gobjc gnustep gnustep-make gnustep-common gnustep-devel
    fi

    # Adding LLVM repository
    ${WGET} -O - http://apt.llvm.org/llvm-snapshot.gpg.key | sudo apt-key add -
    sudo add-apt-repository "deb http://apt.llvm.org/${UBUNTU_CODENAME}/ llvm-toolchain-${UBUNTU_CODENAME}-${LLVM_SHORT_VERSION} main"

    # Adding .NET repository
    wget -q https://packages.microsoft.com/config/ubuntu/18.04/packages-microsoft-prod.deb -O packages-microsoft-prod.deb
    sudo dpkg -i packages-microsoft-prod.deb
    sudo apt-get update

    sudo apt-get install -y ${DEPENDENCIES}
    sudo update-alternatives --install /usr/bin/clang clang /usr/bin/clang-${LLVM_SHORT_VERSION} 30
    sudo update-alternatives --install /usr/bin/clang++ clang++ /usr/bin/clang++-${LLVM_SHORT_VERSION} 30
    sudo update-alternatives --install /usr/bin/llvm-config llvm-config /usr/bin/llvm-config-${LLVM_SHORT_VERSION} 30
    sudo update-alternatives --install /usr/bin/llvm-link llvm-link /usr/bin/llvm-link-${LLVM_SHORT_VERSION} 30
    sudo update-alternatives --install /usr/bin/llvm-dis llvm-dis /usr/bin/llvm-dis-${LLVM_SHORT_VERSION} 30
    ;;

  *)
    puts "Distribution ${distro} not supported. Dependencies must be installed manually."
    exit 1
    ;;
  esac

  puts "Installed required packages"
fi


if [ ${INSTALL_MONO} -eq 1 ] && [ "$TRAVIS" != "true" ] ; then
  puts "Installing mono"
  # Adding Mono repository
  sudo apt-key adv --keyserver hkp://keyserver.ubuntu.com:80 --recv-keys 3FA7E0328081BFF6A14DA29AA6A19B38D3D831EF
  echo "deb https://download.mono-project.com/repo/ubuntu stable-${UBUNTU_CODENAME} main" | sudo tee /etc/apt/sources.list.d/mono-official-stable.list
  sudo apt-get update
  sudo apt-get install -y mono-complete ca-certificates-mono
  puts "Installed mono"
fi


if [ ${BUILD_LLVM} -eq 1 ] ; then
  puts "Building LLVM"
  mkdir -p ${LLVM_DIR}/src/{tools/clang,projects/compiler-rt}
  mkdir -p ${LLVM_DIR}/build

  ${WGET} http://llvm.org/releases/${LLVM_FULL_VERSION}/llvm-${LLVM_FULL_VERSION}.src.tar.xz
  ${WGET} http://llvm.org/releases/${LLVM_FULL_VERSION}/cfe-${LLVM_FULL_VERSION}.src.tar.xz
  ${WGET} http://llvm.org/releases/${LLVM_FULL_VERSION}/compiler-rt-${LLVM_FULL_VERSION}.src.tar.xz

  tar -C ${LLVM_DIR}/src -xvf llvm-${LLVM_FULL_VERSION}.src.tar.xz --strip 1
  tar -C ${LLVM_DIR}/src/tools/clang -xvf cfe-${LLVM_FULL_VERSION}.src.tar.xz --strip 1
  tar -C ${LLVM_DIR}/src/projects/compiler-rt -xvf compiler-rt-${LLVM_FULL_VERSION}.src.tar.xz --strip 1

  cd ${LLVM_DIR}/build/
  cmake -G "Unix Makefiles" ${CMAKE_INSTALL_PREFIX} -DCMAKE_BUILD_TYPE=Release ../src
  make
  sudo make install
  puts "Built LLVM"
fi


if [ ${INSTALL_OBJECTIVEC} -eq 1 ] ; then
  puts "Installing Objective-C"
  # The version numbers here will have to change by OS
  sudo ln -s /usr/lib/gcc/x86_64-linux-gnu/4.8/include/objc /usr/local/include/objc
  echo ". /usr/share/GNUstep/Makefiles/GNUstep.sh" >> ${SMACKENV}
  puts "Installed Objective-C"
fi


if [ ${INSTALL_RUST} -eq 1 ] ; then
  puts "Installing Rust"
  ${WGET} https://static.rust-lang.org/dist/${RUST_VERSION}/rust-nightly-x86_64-unknown-linux-gnu.tar.gz -O rust.tar.gz
  tar xf rust.tar.gz
  cd rust-nightly-x86_64-unknown-linux-gnu
  sudo ./install.sh --without=rust-docs
  cd ..
  rm -r rust-nightly-x86_64-unknown-linux-gnu rust.tar.gz
  puts "Installed Rust"
fi


if [ ${INSTALL_Z3} -eq 1 ] ; then
  if [ ! -d "$Z3_DIR" ] ; then
    puts "Installing Z3"
    mkdir -p ${Z3_DIR}
    ${WGET} ${Z3_DOWNLOAD_LINK} -O z3-downloaded.zip
    unzip -o z3-downloaded.zip -d z3-extracted
    mv -f --backup=numbered z3-extracted/z3-*/* ${Z3_DIR}
    rm -rf z3-downloaded.zip z3-extracted
    puts "Installed Z3"
  else
    puts "Z3 already installed"
  fi
  echo export PATH=\"${Z3_DIR}/bin:\$PATH\" >> ${SMACKENV}
fi


if [ ${INSTALL_CVC4} -eq 1 ] ; then
  if [ ! -d "$CVC4_DIR" ] ; then
    puts "Installing CVC4"
    mkdir -p ${CVC4_DIR}
    ${WGET} https://github.com/CVC4/CVC4/releases/download/${CVC4_VERSION}/cvc4-${CVC4_VERSION}-x86_64-linux-opt -O ${CVC4_DIR}/cvc4
    chmod +x ${CVC4_DIR}/cvc4
    puts "Installed CVC4"
  else
    puts "CVC4 already installed"
  fi
  echo export PATH=\"${CVC4_DIR}:\$PATH\" >> ${SMACKENV}
fi


if [ ${INSTALL_BOOGIE} -eq 1 ] ; then
  if [ ! -d "$BOOGIE_DIR" ] ; then
    puts "Installing Boogie"
    dotnet tool install Boogie --tool-path ${BOOGIE_DIR} --version ${BOOGIE_VERSION}
    puts "Installed Boogie"
  else
    puts "Boogie already installed"
  fi
  echo export PATH=\"${BOOGIE_DIR}:\$PATH\" >> ${SMACKENV}
fi


if [ ${INSTALL_CORRAL} -eq 1 ] ; then
  if [ ! -d "$CORRAL_DIR" ] ; then
    puts "Installing Corral"
    dotnet tool install Corral --tool-path ${CORRAL_DIR} --version ${CORRAL_VERSION}
    puts "Installed Corral"
  else
    puts "Corral already installed"
  fi
  echo export PATH=\"${CORRAL_DIR}:\$PATH\" >> ${SMACKENV}
fi


if [ ${BUILD_SYMBOOGLIX} -eq 1 ] ; then
  if ! upToDate $SYMBOOGLIX_DIR $SYMBOOGLIX_COMMIT ; then
    puts "Building Symbooglix"
    if [ ! -d "$SYMBOOGLIX_DIR/.git" ] ; then
      git clone --recursive https://github.com/boogie-org/symbooglix.git ${SYMBOOGLIX_DIR}
    fi
    cd ${SYMBOOGLIX_DIR}/src
    git reset --hard ${SYMBOOGLIX_COMMIT}
    ${WGET} https://dist.nuget.org/win-x86-commandline/latest/nuget.exe
    mono ./nuget.exe restore Symbooglix.sln
    rm -rf /tmp/nuget/
    xbuild Symbooglix.sln /p:Configuration=Release
    ln -s ${Z3_DIR}/bin/z3 ${SYMBOOGLIX_DIR}/src/SymbooglixDriver/bin/Release/z3.exe
    ln -s ${Z3_DIR}/bin/z3 ${SYMBOOGLIX_DIR}/src/Symbooglix/bin/Release/z3.exe
    sed -i.debug -e's/Debug/Release/' ${SYMBOOGLIX_DIR}/bin/symbooglix
    puts "Built Symbooglix"
  else
    puts "Symbooglix already built"
  fi
  echo export PATH=\"${SYMBOOGLIX_DIR}/bin:\$PATH\" >> ${SMACKENV}
fi


if [ ${BUILD_LOCKPWN} -eq 1 ] ; then
  if ! upToDate $LOCKPWN_DIR $LOCKPWN_COMMIT ; then
    puts "Building lockpwn"
    if [ ! -d "$LOCKPWN_DIR/.git" ] ; then
      git clone https://github.com/smackers/lockpwn.git ${LOCKPWN_DIR}
    fi
    cd ${LOCKPWN_DIR}
    git reset --hard ${LOCKPWN_COMMIT}
    msbuild lockpwn.sln /p:Configuration=Release
    ln -sf ${Z3_DIR}/bin/z3 ${LOCKPWN_DIR}/Binaries/z3.exe
    puts "Built lockpwn"
  else
    puts "Lockpwn already built"
  fi
  echo export PATH=\"${LOCKPWN_DIR}/Binaries:\$PATH\" >> ${SMACKENV}
fi


if [ ${BUILD_SMACK} -eq 1 ] ; then
  puts "Building SMACK"

  cd ${SMACK_DIR}
  git submodule init
  git submodule update

  mkdir -p ${SMACK_DIR}/build
  cd ${SMACK_DIR}/build
  cmake ${CMAKE_INSTALL_PREFIX} -DCMAKE_C_COMPILER=clang -DCMAKE_CXX_COMPILER=clang++ -DCMAKE_BUILD_TYPE=Debug .. -G Ninja
  ninja
  sudo ninja install

  puts "Configuring shell environment"
  source ${SMACKENV}
  puts "The required environment variables have been set in ${SMACKENV}"
  puts "You should source ${SMACKENV} in your .bashrc"

  puts "Built SMACK"
fi


if [ ${TEST_SMACK} -eq 1 ] ; then
  puts "Running SMACK regression tests"

  cd ${SMACK_DIR}/test
  ./regtest.py ${TRAVIS_ENV}
  res=$?

  puts "Regression tests complete"
fi

exit $res<|MERGE_RESOLUTION|>--- conflicted
+++ resolved
@@ -12,6 +12,7 @@
 # - LLVM
 # - Clang
 # - Mono
+# - Boost
 # - Z3
 # - Boogie
 # - Corral
@@ -60,11 +61,7 @@
 CMAKE_INSTALL_PREFIX=
 
 # Partial list of dependencies; the rest are added depending on the platform
-<<<<<<< HEAD
-DEPENDENCIES="git cmake python3-yaml python3-psutil unzip wget ninja-build apt-transport-https dotnet-sdk-3.1"
-=======
-DEPENDENCIES="git cmake python3-yaml python3-psutil unzip wget ninja-build libboost-all-dev"
->>>>>>> 0f86ebe8
+DEPENDENCIES="git cmake python3-yaml python3-psutil unzip wget ninja-build apt-transport-https dotnet-sdk-3.1 libboost-all-dev"
 
 shopt -s extglob
 
